#
# Part of the LLVM Project, under the Apache License v2.0 with LLVM Exceptions.
# See https://llvm.org/LICENSE.txt for license information.
# SPDX-License-Identifier: Apache-2.0 WITH LLVM-exception
#
# Modifications (c) Copyright 2023-2024 Advanced Micro Devices, Inc. or its affiliates
add_custom_target(check-libc)
add_custom_target(libc-unit-tests)
add_custom_target(libc-hermetic-tests)
add_dependencies(check-libc libc-unit-tests libc-hermetic-tests)

add_custom_target(exhaustive-check-libc)
add_custom_target(libc-long-running-tests)

add_subdirectory(UnitTest)

if(LIBC_TARGET_OS_IS_GPU AND
   (NOT TARGET libc.utils.gpu.loader OR LIBC_GPU_TESTS_DISABLED))
  message(WARNING "Cannot build libc GPU tests, missing loader or architecture")
  return()
endif()

add_subdirectory(include)
add_subdirectory(src)

<<<<<<< HEAD
if(LLVM_LIBC_FULL_BUILD AND NOT LIBC_TARGET_OS_IS_BAREMETAL)
  add_subdirectory(utils)
  add_subdirectory(IntegrationTest)
endif()

=======
>>>>>>> 821935bb
if(NOT LLVM_LIBC_FULL_BUILD)
  return()
endif()

if(NOT ${LIBC_TARGET_OS} STREQUAL "linux" AND
   NOT ${LIBC_TARGET_OS} STREQUAL "gpu")
  # Integration tests are currently only available for linux and the GPU.
  return()
endif()

add_subdirectory(IntegrationTest)
add_subdirectory(integration)<|MERGE_RESOLUTION|>--- conflicted
+++ resolved
@@ -1,9 +1,3 @@
-#
-# Part of the LLVM Project, under the Apache License v2.0 with LLVM Exceptions.
-# See https://llvm.org/LICENSE.txt for license information.
-# SPDX-License-Identifier: Apache-2.0 WITH LLVM-exception
-#
-# Modifications (c) Copyright 2023-2024 Advanced Micro Devices, Inc. or its affiliates
 add_custom_target(check-libc)
 add_custom_target(libc-unit-tests)
 add_custom_target(libc-hermetic-tests)
@@ -22,15 +16,8 @@
 
 add_subdirectory(include)
 add_subdirectory(src)
+add_subdirectory(utils)
 
-<<<<<<< HEAD
-if(LLVM_LIBC_FULL_BUILD AND NOT LIBC_TARGET_OS_IS_BAREMETAL)
-  add_subdirectory(utils)
-  add_subdirectory(IntegrationTest)
-endif()
-
-=======
->>>>>>> 821935bb
 if(NOT LLVM_LIBC_FULL_BUILD)
   return()
 endif()
