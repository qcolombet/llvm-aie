--- conflicted
+++ resolved
@@ -6283,41 +6283,6 @@
   Observer.changedInstr(MI);
 }
 
-<<<<<<< HEAD
-bool CombinerHelper::matchIntToPtrContant(MachineInstr &MI,
-                                          MachineRegisterInfo &MRI,
-                                          BuildFnTy &MatchInfo) {
-
-  assert(MI.getOpcode() == TargetOpcode::G_INTTOPTR);
-
-  Register DstReg = MI.getOperand(0).getReg();
-  LLT CastType = MRI.getType(DstReg);
-  const DataLayout &DL = Builder.getMF().getDataLayout();
-
-  if (DL.isNonIntegralAddressSpace(CastType.getScalarType().getAddressSpace()))
-    return false;
-
-  Register SrcReg = MI.getOperand(1).getReg();
-  auto CstVal = getIConstantVRegValWithLookThrough(SrcReg, MRI);
-
-  if (!CstVal)
-    return false;
-
-  LLT ConstantType = MRI.getType(CstVal->VReg);
-
-  if (DL.getPointerSizeInBits(CastType.getScalarType().getAddressSpace()) !=
-      ConstantType.getScalarSizeInBits())
-    return false;
-
-  if (!isConstantLegalOrBeforeLegalizer(CastType))
-    return false;
-
-  MatchInfo = [=](MachineIRBuilder &B) {
-    B.buildConstant(DstReg, CstVal->Value);
-  };
-
-  return true;
-=======
 bool CombinerHelper::isOneOrOneSplat(Register Src, bool AllowUndefs) {
   LLT SrcTy = MRI.getType(Src);
   if (SrcTy.isFixedVector())
@@ -6700,5 +6665,39 @@
     return true;
 
   return false;
->>>>>>> 93248729
+}
+
+bool CombinerHelper::matchIntToPtrContant(MachineInstr &MI,
+                                          MachineRegisterInfo &MRI,
+                                          BuildFnTy &MatchInfo) {
+
+  assert(MI.getOpcode() == TargetOpcode::G_INTTOPTR);
+
+  Register DstReg = MI.getOperand(0).getReg();
+  LLT CastType = MRI.getType(DstReg);
+  const DataLayout &DL = Builder.getMF().getDataLayout();
+
+  if (DL.isNonIntegralAddressSpace(CastType.getScalarType().getAddressSpace()))
+    return false;
+
+  Register SrcReg = MI.getOperand(1).getReg();
+  auto CstVal = getIConstantVRegValWithLookThrough(SrcReg, MRI);
+
+  if (!CstVal)
+    return false;
+
+  LLT ConstantType = MRI.getType(CstVal->VReg);
+
+  if (DL.getPointerSizeInBits(CastType.getScalarType().getAddressSpace()) !=
+      ConstantType.getScalarSizeInBits())
+    return false;
+
+  if (!isConstantLegalOrBeforeLegalizer(CastType))
+    return false;
+
+  MatchInfo = [=](MachineIRBuilder &B) {
+    B.buildConstant(DstReg, CstVal->Value);
+  };
+
+  return true;
 }