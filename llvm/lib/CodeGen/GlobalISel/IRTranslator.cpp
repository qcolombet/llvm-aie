//===- llvm/CodeGen/GlobalISel/IRTranslator.cpp - IRTranslator ---*- C++ -*-==//
//
// Part of the LLVM Project, under the Apache License v2.0 with LLVM Exceptions.
// See https://llvm.org/LICENSE.txt for license information.
// SPDX-License-Identifier: Apache-2.0 WITH LLVM-exception
//
// Modifications (c) Copyright 2023-2024 Advanced Micro Devices, Inc. or its
// affiliates
//
//===----------------------------------------------------------------------===//
/// \file
/// This file implements the IRTranslator class.
//===----------------------------------------------------------------------===//

#include "llvm/CodeGen/GlobalISel/IRTranslator.h"
#include "llvm/ADT/PostOrderIterator.h"
#include "llvm/ADT/STLExtras.h"
#include "llvm/ADT/ScopeExit.h"
#include "llvm/ADT/SmallSet.h"
#include "llvm/ADT/SmallVector.h"
#include "llvm/Analysis/AliasAnalysis.h"
#include "llvm/Analysis/AssumptionCache.h"
#include "llvm/Analysis/BranchProbabilityInfo.h"
#include "llvm/Analysis/Loads.h"
#include "llvm/Analysis/OptimizationRemarkEmitter.h"
#include "llvm/Analysis/ValueTracking.h"
#include "llvm/Analysis/VectorUtils.h"
#include "llvm/CodeGen/Analysis.h"
#include "llvm/CodeGen/GlobalISel/CSEInfo.h"
#include "llvm/CodeGen/GlobalISel/CSEMIRBuilder.h"
#include "llvm/CodeGen/GlobalISel/CallLowering.h"
#include "llvm/CodeGen/GlobalISel/GISelChangeObserver.h"
#include "llvm/CodeGen/GlobalISel/InlineAsmLowering.h"
#include "llvm/CodeGen/GlobalISel/MachineIRBuilder.h"
#include "llvm/CodeGen/LowLevelTypeUtils.h"
#include "llvm/CodeGen/MachineBasicBlock.h"
#include "llvm/CodeGen/MachineFrameInfo.h"
#include "llvm/CodeGen/MachineFunction.h"
#include "llvm/CodeGen/MachineInstrBuilder.h"
#include "llvm/CodeGen/MachineMemOperand.h"
#include "llvm/CodeGen/MachineModuleInfo.h"
#include "llvm/CodeGen/MachineOperand.h"
#include "llvm/CodeGen/MachineRegisterInfo.h"
#include "llvm/CodeGen/RuntimeLibcalls.h"
#include "llvm/CodeGen/StackProtector.h"
#include "llvm/CodeGen/SwitchLoweringUtils.h"
#include "llvm/CodeGen/TargetFrameLowering.h"
#include "llvm/CodeGen/TargetInstrInfo.h"
#include "llvm/CodeGen/TargetLowering.h"
#include "llvm/CodeGen/TargetOpcodes.h"
#include "llvm/CodeGen/TargetPassConfig.h"
#include "llvm/CodeGen/TargetRegisterInfo.h"
#include "llvm/CodeGen/TargetSubtargetInfo.h"
#include "llvm/CodeGenTypes/LowLevelType.h"
#include "llvm/IR/BasicBlock.h"
#include "llvm/IR/CFG.h"
#include "llvm/IR/Constant.h"
#include "llvm/IR/Constants.h"
#include "llvm/IR/DataLayout.h"
#include "llvm/IR/DerivedTypes.h"
#include "llvm/IR/DiagnosticInfo.h"
#include "llvm/IR/Function.h"
#include "llvm/IR/GetElementPtrTypeIterator.h"
#include "llvm/IR/InlineAsm.h"
#include "llvm/IR/InstrTypes.h"
#include "llvm/IR/Instructions.h"
#include "llvm/IR/IntrinsicInst.h"
#include "llvm/IR/Intrinsics.h"
#include "llvm/IR/IntrinsicsAMDGPU.h"
#include "llvm/IR/LLVMContext.h"
#include "llvm/IR/Metadata.h"
#include "llvm/IR/PatternMatch.h"
#include "llvm/IR/Statepoint.h"
#include "llvm/IR/Type.h"
#include "llvm/IR/User.h"
#include "llvm/IR/Value.h"
#include "llvm/InitializePasses.h"
#include "llvm/MC/MCContext.h"
#include "llvm/Pass.h"
#include "llvm/Support/Casting.h"
#include "llvm/Support/CodeGen.h"
#include "llvm/Support/Debug.h"
#include "llvm/Support/ErrorHandling.h"
#include "llvm/Support/MathExtras.h"
#include "llvm/Support/raw_ostream.h"
#include "llvm/Target/TargetIntrinsicInfo.h"
#include "llvm/Target/TargetMachine.h"
#include "llvm/Transforms/Utils/Local.h"
#include "llvm/Transforms/Utils/MemoryOpRemark.h"
#include <algorithm>
#include <cassert>
#include <cstdint>
#include <iterator>
#include <optional>
#include <string>
#include <utility>
#include <vector>

#define DEBUG_TYPE "irtranslator"

using namespace llvm;

static cl::opt<bool>
    EnableCSEInIRTranslator("enable-cse-in-irtranslator",
                            cl::desc("Should enable CSE in irtranslator"),
                            cl::Optional, cl::init(false));
char IRTranslator::ID = 0;

INITIALIZE_PASS_BEGIN(IRTranslator, DEBUG_TYPE, "IRTranslator LLVM IR -> MI",
                false, false)
INITIALIZE_PASS_DEPENDENCY(TargetPassConfig)
INITIALIZE_PASS_DEPENDENCY(GISelCSEAnalysisWrapperPass)
INITIALIZE_PASS_DEPENDENCY(BlockFrequencyInfoWrapperPass)
INITIALIZE_PASS_DEPENDENCY(StackProtector)
INITIALIZE_PASS_DEPENDENCY(TargetLibraryInfoWrapperPass)
INITIALIZE_PASS_END(IRTranslator, DEBUG_TYPE, "IRTranslator LLVM IR -> MI",
                false, false)

static void reportTranslationError(MachineFunction &MF,
                                   const TargetPassConfig &TPC,
                                   OptimizationRemarkEmitter &ORE,
                                   OptimizationRemarkMissed &R) {
  MF.getProperties().set(MachineFunctionProperties::Property::FailedISel);

  // Print the function name explicitly if we don't have a debug location (which
  // makes the diagnostic less useful) or if we're going to emit a raw error.
  if (!R.getLocation().isValid() || TPC.isGlobalISelAbortEnabled())
    R << (" (in function: " + MF.getName() + ")").str();

  if (TPC.isGlobalISelAbortEnabled())
    report_fatal_error(Twine(R.getMsg()));
  else
    ORE.emit(R);
}

IRTranslator::IRTranslator(CodeGenOptLevel optlevel)
    : MachineFunctionPass(ID), OptLevel(optlevel) {}

#ifndef NDEBUG
namespace {
/// Verify that every instruction created has the same DILocation as the
/// instruction being translated.
class DILocationVerifier : public GISelChangeObserver {
  const Instruction *CurrInst = nullptr;

public:
  DILocationVerifier() = default;
  ~DILocationVerifier() = default;

  const Instruction *getCurrentInst() const { return CurrInst; }
  void setCurrentInst(const Instruction *Inst) { CurrInst = Inst; }

  void erasingInstr(MachineInstr &MI) override {}
  void changingInstr(MachineInstr &MI) override {}
  void changedInstr(MachineInstr &MI) override {}

  void createdInstr(MachineInstr &MI) override {
    assert(getCurrentInst() && "Inserted instruction without a current MI");

    // Only print the check message if we're actually checking it.
#ifndef NDEBUG
    LLVM_DEBUG(dbgs() << "Checking DILocation from " << *CurrInst
                      << " was copied to " << MI);
#endif
    // We allow insts in the entry block to have no debug loc because
    // they could have originated from constants, and we don't want a jumpy
    // debug experience.
    assert((CurrInst->getDebugLoc() == MI.getDebugLoc() ||
            (MI.getParent()->isEntryBlock() && !MI.getDebugLoc()) ||
            (MI.isDebugInstr())) &&
           "Line info was not transferred to all instructions");
  }
};
} // namespace
#endif // ifndef NDEBUG


void IRTranslator::getAnalysisUsage(AnalysisUsage &AU) const {
  AU.addRequired<StackProtector>();
  AU.addRequired<TargetPassConfig>();
  AU.addRequired<GISelCSEAnalysisWrapperPass>();
  AU.addRequired<AssumptionCacheTracker>();
  if (OptLevel != CodeGenOptLevel::None) {
    AU.addRequired<BranchProbabilityInfoWrapperPass>();
    AU.addRequired<AAResultsWrapperPass>();
  }
  AU.addRequired<TargetLibraryInfoWrapperPass>();
  AU.addPreserved<TargetLibraryInfoWrapperPass>();
  getSelectionDAGFallbackAnalysisUsage(AU);
  MachineFunctionPass::getAnalysisUsage(AU);
}

IRTranslator::ValueToVRegInfo::VRegListT &
IRTranslator::allocateVRegs(const Value &Val) {
  auto VRegsIt = VMap.findVRegs(Val);
  if (VRegsIt != VMap.vregs_end())
    return *VRegsIt->second;
  auto *Regs = VMap.getVRegs(Val);
  auto *Offsets = VMap.getOffsets(Val);
  SmallVector<LLT, 4> SplitTys;
  computeValueLLTs(*DL, *Val.getType(), SplitTys,
                   Offsets->empty() ? Offsets : nullptr);
  for (unsigned i = 0; i < SplitTys.size(); ++i)
    Regs->push_back(0);
  return *Regs;
}

ArrayRef<Register> IRTranslator::getOrCreateVRegs(const Value &Val) {
  auto VRegsIt = VMap.findVRegs(Val);
  if (VRegsIt != VMap.vregs_end())
    return *VRegsIt->second;

  if (Val.getType()->isVoidTy())
    return *VMap.getVRegs(Val);

  // Create entry for this type.
  auto *VRegs = VMap.getVRegs(Val);
  auto *Offsets = VMap.getOffsets(Val);

  if (!Val.getType()->isTokenTy())
    assert(Val.getType()->isSized() &&
           "Don't know how to create an empty vreg");

  SmallVector<LLT, 4> SplitTys;
  computeValueLLTs(*DL, *Val.getType(), SplitTys,
                   Offsets->empty() ? Offsets : nullptr);

  if (!isa<Constant>(Val)) {
    for (auto Ty : SplitTys)
      VRegs->push_back(MRI->createGenericVirtualRegister(Ty));
    return *VRegs;
  }

  if (Val.getType()->isAggregateType()) {
    // UndefValue, ConstantAggregateZero
    auto &C = cast<Constant>(Val);
    unsigned Idx = 0;
    while (auto Elt = C.getAggregateElement(Idx++)) {
      auto EltRegs = getOrCreateVRegs(*Elt);
      llvm::copy(EltRegs, std::back_inserter(*VRegs));
    }
  } else {
    assert(SplitTys.size() == 1 && "unexpectedly split LLT");
    VRegs->push_back(MRI->createGenericVirtualRegister(SplitTys[0]));
    bool Success = translate(cast<Constant>(Val), VRegs->front());
    if (!Success) {
      OptimizationRemarkMissed R("gisel-irtranslator", "GISelFailure",
                                 MF->getFunction().getSubprogram(),
                                 &MF->getFunction().getEntryBlock());
      R << "unable to translate constant: " << ore::NV("Type", Val.getType());
      reportTranslationError(*MF, *TPC, *ORE, R);
      return *VRegs;
    }
  }

  return *VRegs;
}

const Value *IRTranslator::getReturnValueForABI(const ReturnInst &RI) {
  const Value *RetVal = RI.getReturnValue();
  if (RetVal && DL->getTypeStoreSize(RetVal->getType()).isZero())
    return nullptr;
  return RetVal;
}

ArrayRef<Register> IRTranslator::getOrCreateReturnVRegs(const Value *RetVal) {
  if (RetVal)
    return getOrCreateVRegs(*RetVal);
  return {};
}

int IRTranslator::getOrCreateFrameIndex(const AllocaInst &AI) {
  auto MapEntry = FrameIndices.find(&AI);
  if (MapEntry != FrameIndices.end())
    return MapEntry->second;

  uint64_t ElementSize = DL->getTypeAllocSize(AI.getAllocatedType());
  uint64_t Size =
      ElementSize * cast<ConstantInt>(AI.getArraySize())->getZExtValue();

  // Always allocate at least one byte.
  Size = std::max<uint64_t>(Size, 1u);

  int &FI = FrameIndices[&AI];
  FI = MF->getFrameInfo().CreateStackObject(Size, AI.getAlign(), false, &AI);
  return FI;
}

Align IRTranslator::getMemOpAlign(const Instruction &I) {
  if (const StoreInst *SI = dyn_cast<StoreInst>(&I))
    return SI->getAlign();
  if (const LoadInst *LI = dyn_cast<LoadInst>(&I))
    return LI->getAlign();
  if (const AtomicCmpXchgInst *AI = dyn_cast<AtomicCmpXchgInst>(&I))
    return AI->getAlign();
  if (const AtomicRMWInst *AI = dyn_cast<AtomicRMWInst>(&I))
    return AI->getAlign();

  OptimizationRemarkMissed R("gisel-irtranslator", "", &I);
  R << "unable to translate memop: " << ore::NV("Opcode", &I);
  reportTranslationError(*MF, *TPC, *ORE, R);
  return Align(1);
}

MachineBasicBlock &IRTranslator::getMBB(const BasicBlock &BB) {
  MachineBasicBlock *&MBB = BBToMBB[&BB];
  assert(MBB && "BasicBlock was not encountered before");
  return *MBB;
}

void IRTranslator::addMachineCFGPred(CFGEdge Edge, MachineBasicBlock *NewPred) {
  assert(NewPred && "new predecessor must be a real MachineBasicBlock");
  MachinePreds[Edge].push_back(NewPred);
}

bool IRTranslator::translateBinaryOp(unsigned Opcode, const User &U,
                                     MachineIRBuilder &MIRBuilder) {
  // Get or create a virtual register for each value.
  // Unless the value is a Constant => loadimm cst?
  // or inline constant each time?
  // Creation of a virtual register needs to have a size.
  Register Op0 = getOrCreateVReg(*U.getOperand(0));
  Register Op1 = getOrCreateVReg(*U.getOperand(1));
  Register Res = getOrCreateVReg(U);
  uint32_t Flags = 0;
  if (isa<Instruction>(U)) {
    const Instruction &I = cast<Instruction>(U);
    Flags = MachineInstr::copyFlagsFromInstruction(I);
  }

  MIRBuilder.buildInstr(Opcode, {Res}, {Op0, Op1}, Flags);
  return true;
}

bool IRTranslator::translateUnaryOp(unsigned Opcode, const User &U,
                                    MachineIRBuilder &MIRBuilder) {
  Register Op0 = getOrCreateVReg(*U.getOperand(0));
  Register Res = getOrCreateVReg(U);
  uint32_t Flags = 0;
  if (isa<Instruction>(U)) {
    const Instruction &I = cast<Instruction>(U);
    Flags = MachineInstr::copyFlagsFromInstruction(I);
  }
  MIRBuilder.buildInstr(Opcode, {Res}, {Op0}, Flags);
  return true;
}

bool IRTranslator::translateFNeg(const User &U, MachineIRBuilder &MIRBuilder) {
  return translateUnaryOp(TargetOpcode::G_FNEG, U, MIRBuilder);
}

bool IRTranslator::translateCompare(const User &U,
                                    MachineIRBuilder &MIRBuilder) {
  auto *CI = dyn_cast<CmpInst>(&U);
  Register Op0 = getOrCreateVReg(*U.getOperand(0));
  Register Op1 = getOrCreateVReg(*U.getOperand(1));
  Register Res = getOrCreateVReg(U);
  CmpInst::Predicate Pred =
      CI ? CI->getPredicate() : static_cast<CmpInst::Predicate>(
                                    cast<ConstantExpr>(U).getPredicate());
  if (CmpInst::isIntPredicate(Pred))
    MIRBuilder.buildICmp(Pred, Res, Op0, Op1);
  else if (Pred == CmpInst::FCMP_FALSE)
    MIRBuilder.buildCopy(
        Res, getOrCreateVReg(*Constant::getNullValue(U.getType())));
  else if (Pred == CmpInst::FCMP_TRUE)
    MIRBuilder.buildCopy(
        Res, getOrCreateVReg(*Constant::getAllOnesValue(U.getType())));
  else {
    uint32_t Flags = 0;
    if (CI)
      Flags = MachineInstr::copyFlagsFromInstruction(*CI);
    MIRBuilder.buildFCmp(Pred, Res, Op0, Op1, Flags);
  }

  return true;
}

bool IRTranslator::translateRet(const User &U, MachineIRBuilder &MIRBuilder) {
  const ReturnInst &RI = cast<ReturnInst>(U);
  const Value *Ret = getReturnValueForABI(RI);
  ArrayRef<Register> VRegs = getOrCreateReturnVRegs(Ret);

  Register SwiftErrorVReg = 0;
  if (CLI->supportSwiftError() && SwiftError.getFunctionArg()) {
    SwiftErrorVReg = SwiftError.getOrCreateVRegUseAt(
        &RI, &MIRBuilder.getMBB(), SwiftError.getFunctionArg());
  }

  // The target may mess up with the insertion point, but
  // this is not important as a return is the last instruction
  // of the block anyway.
  return CLI->lowerReturn(MIRBuilder, Ret, VRegs, FuncInfo, SwiftErrorVReg);
}

void IRTranslator::emitBranchForMergedCondition(
    const Value *Cond, MachineBasicBlock *TBB, MachineBasicBlock *FBB,
    MachineBasicBlock *CurBB, MachineBasicBlock *SwitchBB,
    BranchProbability TProb, BranchProbability FProb, bool InvertCond) {
  // If the leaf of the tree is a comparison, merge the condition into
  // the caseblock.
  if (const CmpInst *BOp = dyn_cast<CmpInst>(Cond)) {
    CmpInst::Predicate Condition;
    if (const ICmpInst *IC = dyn_cast<ICmpInst>(Cond)) {
      Condition = InvertCond ? IC->getInversePredicate() : IC->getPredicate();
    } else {
      const FCmpInst *FC = cast<FCmpInst>(Cond);
      Condition = InvertCond ? FC->getInversePredicate() : FC->getPredicate();
    }

    SwitchCG::CaseBlock CB(Condition, false, BOp->getOperand(0),
                           BOp->getOperand(1), nullptr, TBB, FBB, CurBB,
                           CurBuilder->getDebugLoc(), TProb, FProb);
    SL->SwitchCases.push_back(CB);
    return;
  }

  // Create a CaseBlock record representing this branch.
  CmpInst::Predicate Pred = InvertCond ? CmpInst::ICMP_NE : CmpInst::ICMP_EQ;
  SwitchCG::CaseBlock CB(
      Pred, false, Cond, ConstantInt::getTrue(MF->getFunction().getContext()),
      nullptr, TBB, FBB, CurBB, CurBuilder->getDebugLoc(), TProb, FProb);
  SL->SwitchCases.push_back(CB);
}

static bool isValInBlock(const Value *V, const BasicBlock *BB) {
  if (const Instruction *I = dyn_cast<Instruction>(V))
    return I->getParent() == BB;
  return true;
}

void IRTranslator::findMergedConditions(
    const Value *Cond, MachineBasicBlock *TBB, MachineBasicBlock *FBB,
    MachineBasicBlock *CurBB, MachineBasicBlock *SwitchBB,
    Instruction::BinaryOps Opc, BranchProbability TProb,
    BranchProbability FProb, bool InvertCond) {
  using namespace PatternMatch;
  assert((Opc == Instruction::And || Opc == Instruction::Or) &&
         "Expected Opc to be AND/OR");
  // Skip over not part of the tree and remember to invert op and operands at
  // next level.
  Value *NotCond;
  if (match(Cond, m_OneUse(m_Not(m_Value(NotCond)))) &&
      isValInBlock(NotCond, CurBB->getBasicBlock())) {
    findMergedConditions(NotCond, TBB, FBB, CurBB, SwitchBB, Opc, TProb, FProb,
                         !InvertCond);
    return;
  }

  const Instruction *BOp = dyn_cast<Instruction>(Cond);
  const Value *BOpOp0, *BOpOp1;
  // Compute the effective opcode for Cond, taking into account whether it needs
  // to be inverted, e.g.
  //   and (not (or A, B)), C
  // gets lowered as
  //   and (and (not A, not B), C)
  Instruction::BinaryOps BOpc = (Instruction::BinaryOps)0;
  if (BOp) {
    BOpc = match(BOp, m_LogicalAnd(m_Value(BOpOp0), m_Value(BOpOp1)))
               ? Instruction::And
               : (match(BOp, m_LogicalOr(m_Value(BOpOp0), m_Value(BOpOp1)))
                      ? Instruction::Or
                      : (Instruction::BinaryOps)0);
    if (InvertCond) {
      if (BOpc == Instruction::And)
        BOpc = Instruction::Or;
      else if (BOpc == Instruction::Or)
        BOpc = Instruction::And;
    }
  }

  // If this node is not part of the or/and tree, emit it as a branch.
  // Note that all nodes in the tree should have same opcode.
  bool BOpIsInOrAndTree = BOpc && BOpc == Opc && BOp->hasOneUse();
  if (!BOpIsInOrAndTree || BOp->getParent() != CurBB->getBasicBlock() ||
      !isValInBlock(BOpOp0, CurBB->getBasicBlock()) ||
      !isValInBlock(BOpOp1, CurBB->getBasicBlock())) {
    emitBranchForMergedCondition(Cond, TBB, FBB, CurBB, SwitchBB, TProb, FProb,
                                 InvertCond);
    return;
  }

  //  Create TmpBB after CurBB.
  MachineFunction::iterator BBI(CurBB);
  MachineBasicBlock *TmpBB =
      MF->CreateMachineBasicBlock(CurBB->getBasicBlock());
  CurBB->getParent()->insert(++BBI, TmpBB);

  if (Opc == Instruction::Or) {
    // Codegen X | Y as:
    // BB1:
    //   jmp_if_X TBB
    //   jmp TmpBB
    // TmpBB:
    //   jmp_if_Y TBB
    //   jmp FBB
    //

    // We have flexibility in setting Prob for BB1 and Prob for TmpBB.
    // The requirement is that
    //   TrueProb for BB1 + (FalseProb for BB1 * TrueProb for TmpBB)
    //     = TrueProb for original BB.
    // Assuming the original probabilities are A and B, one choice is to set
    // BB1's probabilities to A/2 and A/2+B, and set TmpBB's probabilities to
    // A/(1+B) and 2B/(1+B). This choice assumes that
    //   TrueProb for BB1 == FalseProb for BB1 * TrueProb for TmpBB.
    // Another choice is to assume TrueProb for BB1 equals to TrueProb for
    // TmpBB, but the math is more complicated.

    auto NewTrueProb = TProb / 2;
    auto NewFalseProb = TProb / 2 + FProb;
    // Emit the LHS condition.
    findMergedConditions(BOpOp0, TBB, TmpBB, CurBB, SwitchBB, Opc, NewTrueProb,
                         NewFalseProb, InvertCond);

    // Normalize A/2 and B to get A/(1+B) and 2B/(1+B).
    SmallVector<BranchProbability, 2> Probs{TProb / 2, FProb};
    BranchProbability::normalizeProbabilities(Probs.begin(), Probs.end());
    // Emit the RHS condition into TmpBB.
    findMergedConditions(BOpOp1, TBB, FBB, TmpBB, SwitchBB, Opc, Probs[0],
                         Probs[1], InvertCond);
  } else {
    assert(Opc == Instruction::And && "Unknown merge op!");
    // Codegen X & Y as:
    // BB1:
    //   jmp_if_X TmpBB
    //   jmp FBB
    // TmpBB:
    //   jmp_if_Y TBB
    //   jmp FBB
    //
    //  This requires creation of TmpBB after CurBB.

    // We have flexibility in setting Prob for BB1 and Prob for TmpBB.
    // The requirement is that
    //   FalseProb for BB1 + (TrueProb for BB1 * FalseProb for TmpBB)
    //     = FalseProb for original BB.
    // Assuming the original probabilities are A and B, one choice is to set
    // BB1's probabilities to A+B/2 and B/2, and set TmpBB's probabilities to
    // 2A/(1+A) and B/(1+A). This choice assumes that FalseProb for BB1 ==
    // TrueProb for BB1 * FalseProb for TmpBB.

    auto NewTrueProb = TProb + FProb / 2;
    auto NewFalseProb = FProb / 2;
    // Emit the LHS condition.
    findMergedConditions(BOpOp0, TmpBB, FBB, CurBB, SwitchBB, Opc, NewTrueProb,
                         NewFalseProb, InvertCond);

    // Normalize A and B/2 to get 2A/(1+A) and B/(1+A).
    SmallVector<BranchProbability, 2> Probs{TProb, FProb / 2};
    BranchProbability::normalizeProbabilities(Probs.begin(), Probs.end());
    // Emit the RHS condition into TmpBB.
    findMergedConditions(BOpOp1, TBB, FBB, TmpBB, SwitchBB, Opc, Probs[0],
                         Probs[1], InvertCond);
  }
}

bool IRTranslator::shouldEmitAsBranches(
    const std::vector<SwitchCG::CaseBlock> &Cases) {
  // For multiple cases, it's better to emit as branches.
  if (Cases.size() != 2)
    return true;

  // If this is two comparisons of the same values or'd or and'd together, they
  // will get folded into a single comparison, so don't emit two blocks.
  if ((Cases[0].CmpLHS == Cases[1].CmpLHS &&
       Cases[0].CmpRHS == Cases[1].CmpRHS) ||
      (Cases[0].CmpRHS == Cases[1].CmpLHS &&
       Cases[0].CmpLHS == Cases[1].CmpRHS)) {
    return false;
  }

  // Handle: (X != null) | (Y != null) --> (X|Y) != 0
  // Handle: (X == null) & (Y == null) --> (X|Y) == 0
  if (Cases[0].CmpRHS == Cases[1].CmpRHS &&
      Cases[0].PredInfo.Pred == Cases[1].PredInfo.Pred &&
      isa<Constant>(Cases[0].CmpRHS) &&
      cast<Constant>(Cases[0].CmpRHS)->isNullValue()) {
    if (Cases[0].PredInfo.Pred == CmpInst::ICMP_EQ &&
        Cases[0].TrueBB == Cases[1].ThisBB)
      return false;
    if (Cases[0].PredInfo.Pred == CmpInst::ICMP_NE &&
        Cases[0].FalseBB == Cases[1].ThisBB)
      return false;
  }

  return true;
}

bool IRTranslator::translateBr(const User &U, MachineIRBuilder &MIRBuilder) {
  const BranchInst &BrInst = cast<BranchInst>(U);
  auto &CurMBB = MIRBuilder.getMBB();
  auto *Succ0MBB = &getMBB(*BrInst.getSuccessor(0));

  if (BrInst.isUnconditional()) {
    // If the unconditional target is the layout successor, fallthrough.
    if (OptLevel == CodeGenOptLevel::None ||
        !CurMBB.isLayoutSuccessor(Succ0MBB))
      MIRBuilder.buildBr(*Succ0MBB);

    // Link successors.
    for (const BasicBlock *Succ : successors(&BrInst))
      CurMBB.addSuccessor(&getMBB(*Succ));
    return true;
  }

  // If this condition is one of the special cases we handle, do special stuff
  // now.
  const Value *CondVal = BrInst.getCondition();
  MachineBasicBlock *Succ1MBB = &getMBB(*BrInst.getSuccessor(1));

  // If this is a series of conditions that are or'd or and'd together, emit
  // this as a sequence of branches instead of setcc's with and/or operations.
  // As long as jumps are not expensive (exceptions for multi-use logic ops,
  // unpredictable branches, and vector extracts because those jumps are likely
  // expensive for any target), this should improve performance.
  // For example, instead of something like:
  //     cmp A, B
  //     C = seteq
  //     cmp D, E
  //     F = setle
  //     or C, F
  //     jnz foo
  // Emit:
  //     cmp A, B
  //     je foo
  //     cmp D, E
  //     jle foo
  using namespace PatternMatch;
  const Instruction *CondI = dyn_cast<Instruction>(CondVal);
  if (!TLI->isJumpExpensive() && CondI && CondI->hasOneUse() &&
      !BrInst.hasMetadata(LLVMContext::MD_unpredictable)) {
    Instruction::BinaryOps Opcode = (Instruction::BinaryOps)0;
    Value *Vec;
    const Value *BOp0, *BOp1;
    if (match(CondI, m_LogicalAnd(m_Value(BOp0), m_Value(BOp1))))
      Opcode = Instruction::And;
    else if (match(CondI, m_LogicalOr(m_Value(BOp0), m_Value(BOp1))))
      Opcode = Instruction::Or;

    if (Opcode && !(match(BOp0, m_ExtractElt(m_Value(Vec), m_Value())) &&
                    match(BOp1, m_ExtractElt(m_Specific(Vec), m_Value())))) {
      findMergedConditions(CondI, Succ0MBB, Succ1MBB, &CurMBB, &CurMBB, Opcode,
                           getEdgeProbability(&CurMBB, Succ0MBB),
                           getEdgeProbability(&CurMBB, Succ1MBB),
                           /*InvertCond=*/false);
      assert(SL->SwitchCases[0].ThisBB == &CurMBB && "Unexpected lowering!");

      // Allow some cases to be rejected.
      if (shouldEmitAsBranches(SL->SwitchCases)) {
        // Emit the branch for this block.
        emitSwitchCase(SL->SwitchCases[0], &CurMBB, *CurBuilder);
        SL->SwitchCases.erase(SL->SwitchCases.begin());
        return true;
      }

      // Okay, we decided not to do this, remove any inserted MBB's and clear
      // SwitchCases.
      for (unsigned I = 1, E = SL->SwitchCases.size(); I != E; ++I)
        MF->erase(SL->SwitchCases[I].ThisBB);

      SL->SwitchCases.clear();
    }
  }

  // Create a CaseBlock record representing this branch.
  SwitchCG::CaseBlock CB(CmpInst::ICMP_EQ, false, CondVal,
                         ConstantInt::getTrue(MF->getFunction().getContext()),
                         nullptr, Succ0MBB, Succ1MBB, &CurMBB,
                         CurBuilder->getDebugLoc());

  // Use emitSwitchCase to actually insert the fast branch sequence for this
  // cond branch.
  emitSwitchCase(CB, &CurMBB, *CurBuilder);
  return true;
}

void IRTranslator::addSuccessorWithProb(MachineBasicBlock *Src,
                                        MachineBasicBlock *Dst,
                                        BranchProbability Prob) {
  if (!FuncInfo.BPI) {
    Src->addSuccessorWithoutProb(Dst);
    return;
  }
  if (Prob.isUnknown())
    Prob = getEdgeProbability(Src, Dst);
  Src->addSuccessor(Dst, Prob);
}

BranchProbability
IRTranslator::getEdgeProbability(const MachineBasicBlock *Src,
                                 const MachineBasicBlock *Dst) const {
  const BasicBlock *SrcBB = Src->getBasicBlock();
  const BasicBlock *DstBB = Dst->getBasicBlock();
  if (!FuncInfo.BPI) {
    // If BPI is not available, set the default probability as 1 / N, where N is
    // the number of successors.
    auto SuccSize = std::max<uint32_t>(succ_size(SrcBB), 1);
    return BranchProbability(1, SuccSize);
  }
  return FuncInfo.BPI->getEdgeProbability(SrcBB, DstBB);
}

bool IRTranslator::translateSwitch(const User &U, MachineIRBuilder &MIB) {
  using namespace SwitchCG;
  // Extract cases from the switch.
  const SwitchInst &SI = cast<SwitchInst>(U);
  BranchProbabilityInfo *BPI = FuncInfo.BPI;
  CaseClusterVector Clusters;
  Clusters.reserve(SI.getNumCases());
  for (const auto &I : SI.cases()) {
    MachineBasicBlock *Succ = &getMBB(*I.getCaseSuccessor());
    assert(Succ && "Could not find successor mbb in mapping");
    const ConstantInt *CaseVal = I.getCaseValue();
    BranchProbability Prob =
        BPI ? BPI->getEdgeProbability(SI.getParent(), I.getSuccessorIndex())
            : BranchProbability(1, SI.getNumCases() + 1);
    Clusters.push_back(CaseCluster::range(CaseVal, CaseVal, Succ, Prob));
  }

  MachineBasicBlock *DefaultMBB = &getMBB(*SI.getDefaultDest());

  // Cluster adjacent cases with the same destination. We do this at all
  // optimization levels because it's cheap to do and will make codegen faster
  // if there are many clusters.
  sortAndRangeify(Clusters);

  MachineBasicBlock *SwitchMBB = &getMBB(*SI.getParent());

  // If there is only the default destination, jump there directly.
  if (Clusters.empty()) {
    SwitchMBB->addSuccessor(DefaultMBB);
    if (DefaultMBB != SwitchMBB->getNextNode())
      MIB.buildBr(*DefaultMBB);
    return true;
  }

  SL->findJumpTables(Clusters, &SI, std::nullopt, DefaultMBB, nullptr, nullptr);
  SL->findBitTestClusters(Clusters, &SI);

  LLVM_DEBUG({
    dbgs() << "Case clusters: ";
    for (const CaseCluster &C : Clusters) {
      if (C.Kind == CC_JumpTable)
        dbgs() << "JT:";
      if (C.Kind == CC_BitTests)
        dbgs() << "BT:";

      C.Low->getValue().print(dbgs(), true);
      if (C.Low != C.High) {
        dbgs() << '-';
        C.High->getValue().print(dbgs(), true);
      }
      dbgs() << ' ';
    }
    dbgs() << '\n';
  });

  assert(!Clusters.empty());
  SwitchWorkList WorkList;
  CaseClusterIt First = Clusters.begin();
  CaseClusterIt Last = Clusters.end() - 1;
  auto DefaultProb = getEdgeProbability(SwitchMBB, DefaultMBB);
  WorkList.push_back({SwitchMBB, First, Last, nullptr, nullptr, DefaultProb});

  while (!WorkList.empty()) {
    SwitchWorkListItem W = WorkList.pop_back_val();

    unsigned NumClusters = W.LastCluster - W.FirstCluster + 1;
    // For optimized builds, lower large range as a balanced binary tree.
    if (NumClusters > 3 &&
        MF->getTarget().getOptLevel() != CodeGenOptLevel::None &&
        !DefaultMBB->getParent()->getFunction().hasMinSize()) {
      splitWorkItem(WorkList, W, SI.getCondition(), SwitchMBB, MIB);
      continue;
    }

    if (!lowerSwitchWorkItem(W, SI.getCondition(), SwitchMBB, DefaultMBB, MIB))
      return false;
  }
  return true;
}

void IRTranslator::splitWorkItem(SwitchCG::SwitchWorkList &WorkList,
                                 const SwitchCG::SwitchWorkListItem &W,
                                 Value *Cond, MachineBasicBlock *SwitchMBB,
                                 MachineIRBuilder &MIB) {
  using namespace SwitchCG;
  assert(W.FirstCluster->Low->getValue().slt(W.LastCluster->Low->getValue()) &&
         "Clusters not sorted?");
  assert(W.LastCluster - W.FirstCluster + 1 >= 2 && "Too small to split!");

  auto [LastLeft, FirstRight, LeftProb, RightProb] =
      SL->computeSplitWorkItemInfo(W);

  // Use the first element on the right as pivot since we will make less-than
  // comparisons against it.
  CaseClusterIt PivotCluster = FirstRight;
  assert(PivotCluster > W.FirstCluster);
  assert(PivotCluster <= W.LastCluster);

  CaseClusterIt FirstLeft = W.FirstCluster;
  CaseClusterIt LastRight = W.LastCluster;

  const ConstantInt *Pivot = PivotCluster->Low;

  // New blocks will be inserted immediately after the current one.
  MachineFunction::iterator BBI(W.MBB);
  ++BBI;

  // We will branch to the LHS if Value < Pivot. If LHS is a single cluster,
  // we can branch to its destination directly if it's squeezed exactly in
  // between the known lower bound and Pivot - 1.
  MachineBasicBlock *LeftMBB;
  if (FirstLeft == LastLeft && FirstLeft->Kind == CC_Range &&
      FirstLeft->Low == W.GE &&
      (FirstLeft->High->getValue() + 1LL) == Pivot->getValue()) {
    LeftMBB = FirstLeft->MBB;
  } else {
    LeftMBB = FuncInfo.MF->CreateMachineBasicBlock(W.MBB->getBasicBlock());
    FuncInfo.MF->insert(BBI, LeftMBB);
    WorkList.push_back(
        {LeftMBB, FirstLeft, LastLeft, W.GE, Pivot, W.DefaultProb / 2});
  }

  // Similarly, we will branch to the RHS if Value >= Pivot. If RHS is a
  // single cluster, RHS.Low == Pivot, and we can branch to its destination
  // directly if RHS.High equals the current upper bound.
  MachineBasicBlock *RightMBB;
  if (FirstRight == LastRight && FirstRight->Kind == CC_Range && W.LT &&
      (FirstRight->High->getValue() + 1ULL) == W.LT->getValue()) {
    RightMBB = FirstRight->MBB;
  } else {
    RightMBB = FuncInfo.MF->CreateMachineBasicBlock(W.MBB->getBasicBlock());
    FuncInfo.MF->insert(BBI, RightMBB);
    WorkList.push_back(
        {RightMBB, FirstRight, LastRight, Pivot, W.LT, W.DefaultProb / 2});
  }

  // Create the CaseBlock record that will be used to lower the branch.
  CaseBlock CB(ICmpInst::Predicate::ICMP_SLT, false, Cond, Pivot, nullptr,
               LeftMBB, RightMBB, W.MBB, MIB.getDebugLoc(), LeftProb,
               RightProb);

  if (W.MBB == SwitchMBB)
    emitSwitchCase(CB, SwitchMBB, MIB);
  else
    SL->SwitchCases.push_back(CB);
}

void IRTranslator::emitJumpTable(SwitchCG::JumpTable &JT,
                                 MachineBasicBlock *MBB) {
  // Emit the code for the jump table
  assert(JT.Reg != -1U && "Should lower JT Header first!");
  MachineIRBuilder MIB(*MBB->getParent());
  MIB.setMBB(*MBB);
  MIB.setDebugLoc(CurBuilder->getDebugLoc());

  Type *PtrIRTy = PointerType::getUnqual(MF->getFunction().getContext());
  const LLT PtrTy = getLLTForType(*PtrIRTy, *DL);

  auto Table = MIB.buildJumpTable(PtrTy, JT.JTI);
  MIB.buildBrJT(Table.getReg(0), JT.JTI, JT.Reg);
}

bool IRTranslator::emitJumpTableHeader(SwitchCG::JumpTable &JT,
                                       SwitchCG::JumpTableHeader &JTH,
                                       MachineBasicBlock *HeaderBB) {
  MachineIRBuilder MIB(*HeaderBB->getParent());
  MIB.setMBB(*HeaderBB);
  MIB.setDebugLoc(CurBuilder->getDebugLoc());

  const Value &SValue = *JTH.SValue;
  // Subtract the lowest switch case value from the value being switched on.
  const LLT SwitchTy = getLLTForType(*SValue.getType(), *DL);
  Register SwitchOpReg = getOrCreateVReg(SValue);
  auto FirstCst = MIB.buildConstant(SwitchTy, JTH.First);
  auto Sub = MIB.buildSub({SwitchTy}, SwitchOpReg, FirstCst);

  // This value may be smaller or larger than the target's pointer type, and
  // therefore require extension or truncating.
  auto *PtrIRTy = PointerType::getUnqual(SValue.getContext());
  const LLT PtrScalarTy = LLT::scalar(DL->getTypeSizeInBits(PtrIRTy));
  Sub = MIB.buildZExtOrTrunc(PtrScalarTy, Sub);

  JT.Reg = Sub.getReg(0);

  if (JTH.FallthroughUnreachable) {
    if (JT.MBB != HeaderBB->getNextNode())
      MIB.buildBr(*JT.MBB);
    return true;
  }

  // Emit the range check for the jump table, and branch to the default block
  // for the switch statement if the value being switched on exceeds the
  // largest case in the switch.
  auto Cst = getOrCreateVReg(
      *ConstantInt::get(SValue.getType(), JTH.Last - JTH.First));
  Cst = MIB.buildZExtOrTrunc(PtrScalarTy, Cst).getReg(0);
  auto Cmp = MIB.buildICmp(CmpInst::ICMP_UGT, LLT::scalar(1), Sub, Cst);

  auto BrCond = MIB.buildBrCond(Cmp.getReg(0), *JT.Default);

  // Avoid emitting unnecessary branches to the next block.
  if (JT.MBB != HeaderBB->getNextNode())
    BrCond = MIB.buildBr(*JT.MBB);
  return true;
}

void IRTranslator::emitSwitchCase(SwitchCG::CaseBlock &CB,
                                  MachineBasicBlock *SwitchBB,
                                  MachineIRBuilder &MIB) {
  Register CondLHS = getOrCreateVReg(*CB.CmpLHS);
  Register Cond;
  DebugLoc OldDbgLoc = MIB.getDebugLoc();
  MIB.setDebugLoc(CB.DbgLoc);
  MIB.setMBB(*CB.ThisBB);

  if (CB.PredInfo.NoCmp) {
    // Branch or fall through to TrueBB.
    addSuccessorWithProb(CB.ThisBB, CB.TrueBB, CB.TrueProb);
    addMachineCFGPred({SwitchBB->getBasicBlock(), CB.TrueBB->getBasicBlock()},
                      CB.ThisBB);
    CB.ThisBB->normalizeSuccProbs();
    if (CB.TrueBB != CB.ThisBB->getNextNode())
      MIB.buildBr(*CB.TrueBB);
    MIB.setDebugLoc(OldDbgLoc);
    return;
  }

  const LLT i1Ty = LLT::scalar(1);
  // Build the compare.
  if (!CB.CmpMHS) {
    const auto *CI = dyn_cast<ConstantInt>(CB.CmpRHS);
    // For conditional branch lowering, we might try to do something silly like
    // emit an G_ICMP to compare an existing G_ICMP i1 result with true. If so,
    // just re-use the existing condition vreg.
    if (MRI->getType(CondLHS).getSizeInBits() == 1 && CI && CI->isOne() &&
        CB.PredInfo.Pred == CmpInst::ICMP_EQ) {
      Cond = CondLHS;
    } else {
      Register CondRHS = getOrCreateVReg(*CB.CmpRHS);
      if (CmpInst::isFPPredicate(CB.PredInfo.Pred))
        Cond =
            MIB.buildFCmp(CB.PredInfo.Pred, i1Ty, CondLHS, CondRHS).getReg(0);
      else
        Cond =
            MIB.buildICmp(CB.PredInfo.Pred, i1Ty, CondLHS, CondRHS).getReg(0);
    }
  } else {
    assert(CB.PredInfo.Pred == CmpInst::ICMP_SLE &&
           "Can only handle SLE ranges");

    const APInt& Low = cast<ConstantInt>(CB.CmpLHS)->getValue();
    const APInt& High = cast<ConstantInt>(CB.CmpRHS)->getValue();

    Register CmpOpReg = getOrCreateVReg(*CB.CmpMHS);
    if (cast<ConstantInt>(CB.CmpLHS)->isMinValue(true)) {
      Register CondRHS = getOrCreateVReg(*CB.CmpRHS);
      Cond =
          MIB.buildICmp(CmpInst::ICMP_SLE, i1Ty, CmpOpReg, CondRHS).getReg(0);
    } else {
      const LLT CmpTy = MRI->getType(CmpOpReg);
      auto Sub = MIB.buildSub({CmpTy}, CmpOpReg, CondLHS);
      auto Diff = MIB.buildConstant(CmpTy, High - Low);
      Cond = MIB.buildICmp(CmpInst::ICMP_ULE, i1Ty, Sub, Diff).getReg(0);
    }
  }

  // Update successor info
  addSuccessorWithProb(CB.ThisBB, CB.TrueBB, CB.TrueProb);

  addMachineCFGPred({SwitchBB->getBasicBlock(), CB.TrueBB->getBasicBlock()},
                    CB.ThisBB);

  // TrueBB and FalseBB are always different unless the incoming IR is
  // degenerate. This only happens when running llc on weird IR.
  if (CB.TrueBB != CB.FalseBB)
    addSuccessorWithProb(CB.ThisBB, CB.FalseBB, CB.FalseProb);
  CB.ThisBB->normalizeSuccProbs();

  addMachineCFGPred({SwitchBB->getBasicBlock(), CB.FalseBB->getBasicBlock()},
                    CB.ThisBB);

  MIB.buildBrCond(Cond, *CB.TrueBB);
  MIB.buildBr(*CB.FalseBB);
  MIB.setDebugLoc(OldDbgLoc);
}

bool IRTranslator::lowerJumpTableWorkItem(SwitchCG::SwitchWorkListItem W,
                                          MachineBasicBlock *SwitchMBB,
                                          MachineBasicBlock *CurMBB,
                                          MachineBasicBlock *DefaultMBB,
                                          MachineIRBuilder &MIB,
                                          MachineFunction::iterator BBI,
                                          BranchProbability UnhandledProbs,
                                          SwitchCG::CaseClusterIt I,
                                          MachineBasicBlock *Fallthrough,
                                          bool FallthroughUnreachable) {
  using namespace SwitchCG;
  MachineFunction *CurMF = SwitchMBB->getParent();
  // FIXME: Optimize away range check based on pivot comparisons.
  JumpTableHeader *JTH = &SL->JTCases[I->JTCasesIndex].first;
  SwitchCG::JumpTable *JT = &SL->JTCases[I->JTCasesIndex].second;
  BranchProbability DefaultProb = W.DefaultProb;

  // The jump block hasn't been inserted yet; insert it here.
  MachineBasicBlock *JumpMBB = JT->MBB;
  CurMF->insert(BBI, JumpMBB);

  // Since the jump table block is separate from the switch block, we need
  // to keep track of it as a machine predecessor to the default block,
  // otherwise we lose the phi edges.
  addMachineCFGPred({SwitchMBB->getBasicBlock(), DefaultMBB->getBasicBlock()},
                    CurMBB);
  addMachineCFGPred({SwitchMBB->getBasicBlock(), DefaultMBB->getBasicBlock()},
                    JumpMBB);

  auto JumpProb = I->Prob;
  auto FallthroughProb = UnhandledProbs;

  // If the default statement is a target of the jump table, we evenly
  // distribute the default probability to successors of CurMBB. Also
  // update the probability on the edge from JumpMBB to Fallthrough.
  for (MachineBasicBlock::succ_iterator SI = JumpMBB->succ_begin(),
                                        SE = JumpMBB->succ_end();
       SI != SE; ++SI) {
    if (*SI == DefaultMBB) {
      JumpProb += DefaultProb / 2;
      FallthroughProb -= DefaultProb / 2;
      JumpMBB->setSuccProbability(SI, DefaultProb / 2);
      JumpMBB->normalizeSuccProbs();
    } else {
      // Also record edges from the jump table block to it's successors.
      addMachineCFGPred({SwitchMBB->getBasicBlock(), (*SI)->getBasicBlock()},
                        JumpMBB);
    }
  }

  if (FallthroughUnreachable)
    JTH->FallthroughUnreachable = true;

  if (!JTH->FallthroughUnreachable)
    addSuccessorWithProb(CurMBB, Fallthrough, FallthroughProb);
  addSuccessorWithProb(CurMBB, JumpMBB, JumpProb);
  CurMBB->normalizeSuccProbs();

  // The jump table header will be inserted in our current block, do the
  // range check, and fall through to our fallthrough block.
  JTH->HeaderBB = CurMBB;
  JT->Default = Fallthrough; // FIXME: Move Default to JumpTableHeader.

  // If we're in the right place, emit the jump table header right now.
  if (CurMBB == SwitchMBB) {
    if (!emitJumpTableHeader(*JT, *JTH, CurMBB))
      return false;
    JTH->Emitted = true;
  }
  return true;
}
bool IRTranslator::lowerSwitchRangeWorkItem(SwitchCG::CaseClusterIt I,
                                            Value *Cond,
                                            MachineBasicBlock *Fallthrough,
                                            bool FallthroughUnreachable,
                                            BranchProbability UnhandledProbs,
                                            MachineBasicBlock *CurMBB,
                                            MachineIRBuilder &MIB,
                                            MachineBasicBlock *SwitchMBB) {
  using namespace SwitchCG;
  const Value *RHS, *LHS, *MHS;
  CmpInst::Predicate Pred;
  if (I->Low == I->High) {
    // Check Cond == I->Low.
    Pred = CmpInst::ICMP_EQ;
    LHS = Cond;
    RHS = I->Low;
    MHS = nullptr;
  } else {
    // Check I->Low <= Cond <= I->High.
    Pred = CmpInst::ICMP_SLE;
    LHS = I->Low;
    MHS = Cond;
    RHS = I->High;
  }

  // If Fallthrough is unreachable, fold away the comparison.
  // The false probability is the sum of all unhandled cases.
  CaseBlock CB(Pred, FallthroughUnreachable, LHS, RHS, MHS, I->MBB, Fallthrough,
               CurMBB, MIB.getDebugLoc(), I->Prob, UnhandledProbs);

  emitSwitchCase(CB, SwitchMBB, MIB);
  return true;
}

void IRTranslator::emitBitTestHeader(SwitchCG::BitTestBlock &B,
                                     MachineBasicBlock *SwitchBB) {
  MachineIRBuilder &MIB = *CurBuilder;
  MIB.setMBB(*SwitchBB);

  // Subtract the minimum value.
  Register SwitchOpReg = getOrCreateVReg(*B.SValue);

  LLT SwitchOpTy = MRI->getType(SwitchOpReg);
  Register MinValReg = MIB.buildConstant(SwitchOpTy, B.First).getReg(0);
  auto RangeSub = MIB.buildSub(SwitchOpTy, SwitchOpReg, MinValReg);

  Type *PtrIRTy = PointerType::getUnqual(MF->getFunction().getContext());
  const LLT PtrTy = getLLTForType(*PtrIRTy, *DL);

  LLT MaskTy = SwitchOpTy;
  if (MaskTy.getSizeInBits() > PtrTy.getSizeInBits() ||
      !llvm::has_single_bit<uint32_t>(MaskTy.getSizeInBits()))
    MaskTy = LLT::scalar(PtrTy.getSizeInBits());
  else {
    // Ensure that the type will fit the mask value.
    for (unsigned I = 0, E = B.Cases.size(); I != E; ++I) {
      if (!isUIntN(SwitchOpTy.getSizeInBits(), B.Cases[I].Mask)) {
        // Switch table case range are encoded into series of masks.
        // Just use pointer type, it's guaranteed to fit.
        MaskTy = LLT::scalar(PtrTy.getSizeInBits());
        break;
      }
    }
  }
  Register SubReg = RangeSub.getReg(0);
  if (SwitchOpTy != MaskTy)
    SubReg = MIB.buildZExtOrTrunc(MaskTy, SubReg).getReg(0);

  B.RegVT = getMVTForLLT(MaskTy);
  B.Reg = SubReg;

  MachineBasicBlock *MBB = B.Cases[0].ThisBB;

  if (!B.FallthroughUnreachable)
    addSuccessorWithProb(SwitchBB, B.Default, B.DefaultProb);
  addSuccessorWithProb(SwitchBB, MBB, B.Prob);

  SwitchBB->normalizeSuccProbs();

  if (!B.FallthroughUnreachable) {
    // Conditional branch to the default block.
    auto RangeCst = MIB.buildConstant(SwitchOpTy, B.Range);
    auto RangeCmp = MIB.buildICmp(CmpInst::Predicate::ICMP_UGT, LLT::scalar(1),
                                  RangeSub, RangeCst);
    MIB.buildBrCond(RangeCmp, *B.Default);
  }

  // Avoid emitting unnecessary branches to the next block.
  if (MBB != SwitchBB->getNextNode())
    MIB.buildBr(*MBB);
}

void IRTranslator::emitBitTestCase(SwitchCG::BitTestBlock &BB,
                                   MachineBasicBlock *NextMBB,
                                   BranchProbability BranchProbToNext,
                                   Register Reg, SwitchCG::BitTestCase &B,
                                   MachineBasicBlock *SwitchBB) {
  MachineIRBuilder &MIB = *CurBuilder;
  MIB.setMBB(*SwitchBB);

  LLT SwitchTy = getLLTForMVT(BB.RegVT);
  Register Cmp;
  unsigned PopCount = llvm::popcount(B.Mask);
  if (PopCount == 1) {
    // Testing for a single bit; just compare the shift count with what it
    // would need to be to shift a 1 bit in that position.
    auto MaskTrailingZeros =
        MIB.buildConstant(SwitchTy, llvm::countr_zero(B.Mask));
    Cmp =
        MIB.buildICmp(ICmpInst::ICMP_EQ, LLT::scalar(1), Reg, MaskTrailingZeros)
            .getReg(0);
  } else if (PopCount == BB.Range) {
    // There is only one zero bit in the range, test for it directly.
    auto MaskTrailingOnes =
        MIB.buildConstant(SwitchTy, llvm::countr_one(B.Mask));
    Cmp = MIB.buildICmp(CmpInst::ICMP_NE, LLT::scalar(1), Reg, MaskTrailingOnes)
              .getReg(0);
  } else {
    // Make desired shift.
    auto CstOne = MIB.buildConstant(SwitchTy, 1);
    auto SwitchVal = MIB.buildShl(SwitchTy, CstOne, Reg);

    // Emit bit tests and jumps.
    auto CstMask = MIB.buildConstant(SwitchTy, B.Mask);
    auto AndOp = MIB.buildAnd(SwitchTy, SwitchVal, CstMask);
    auto CstZero = MIB.buildConstant(SwitchTy, 0);
    Cmp = MIB.buildICmp(CmpInst::ICMP_NE, LLT::scalar(1), AndOp, CstZero)
              .getReg(0);
  }

  // The branch probability from SwitchBB to B.TargetBB is B.ExtraProb.
  addSuccessorWithProb(SwitchBB, B.TargetBB, B.ExtraProb);
  // The branch probability from SwitchBB to NextMBB is BranchProbToNext.
  addSuccessorWithProb(SwitchBB, NextMBB, BranchProbToNext);
  // It is not guaranteed that the sum of B.ExtraProb and BranchProbToNext is
  // one as they are relative probabilities (and thus work more like weights),
  // and hence we need to normalize them to let the sum of them become one.
  SwitchBB->normalizeSuccProbs();

  // Record the fact that the IR edge from the header to the bit test target
  // will go through our new block. Neeeded for PHIs to have nodes added.
  addMachineCFGPred({BB.Parent->getBasicBlock(), B.TargetBB->getBasicBlock()},
                    SwitchBB);

  MIB.buildBrCond(Cmp, *B.TargetBB);

  // Avoid emitting unnecessary branches to the next block.
  if (NextMBB != SwitchBB->getNextNode())
    MIB.buildBr(*NextMBB);
}

bool IRTranslator::lowerBitTestWorkItem(
    SwitchCG::SwitchWorkListItem W, MachineBasicBlock *SwitchMBB,
    MachineBasicBlock *CurMBB, MachineBasicBlock *DefaultMBB,
    MachineIRBuilder &MIB, MachineFunction::iterator BBI,
    BranchProbability DefaultProb, BranchProbability UnhandledProbs,
    SwitchCG::CaseClusterIt I, MachineBasicBlock *Fallthrough,
    bool FallthroughUnreachable) {
  using namespace SwitchCG;
  MachineFunction *CurMF = SwitchMBB->getParent();
  // FIXME: Optimize away range check based on pivot comparisons.
  BitTestBlock *BTB = &SL->BitTestCases[I->BTCasesIndex];
  // The bit test blocks haven't been inserted yet; insert them here.
  for (BitTestCase &BTC : BTB->Cases)
    CurMF->insert(BBI, BTC.ThisBB);

  // Fill in fields of the BitTestBlock.
  BTB->Parent = CurMBB;
  BTB->Default = Fallthrough;

  BTB->DefaultProb = UnhandledProbs;
  // If the cases in bit test don't form a contiguous range, we evenly
  // distribute the probability on the edge to Fallthrough to two
  // successors of CurMBB.
  if (!BTB->ContiguousRange) {
    BTB->Prob += DefaultProb / 2;
    BTB->DefaultProb -= DefaultProb / 2;
  }

  if (FallthroughUnreachable)
    BTB->FallthroughUnreachable = true;

  // If we're in the right place, emit the bit test header right now.
  if (CurMBB == SwitchMBB) {
    emitBitTestHeader(*BTB, SwitchMBB);
    BTB->Emitted = true;
  }
  return true;
}

bool IRTranslator::lowerSwitchWorkItem(SwitchCG::SwitchWorkListItem W,
                                       Value *Cond,
                                       MachineBasicBlock *SwitchMBB,
                                       MachineBasicBlock *DefaultMBB,
                                       MachineIRBuilder &MIB) {
  using namespace SwitchCG;
  MachineFunction *CurMF = FuncInfo.MF;
  MachineBasicBlock *NextMBB = nullptr;
  MachineFunction::iterator BBI(W.MBB);
  if (++BBI != FuncInfo.MF->end())
    NextMBB = &*BBI;

  if (EnableOpts) {
    // Here, we order cases by probability so the most likely case will be
    // checked first. However, two clusters can have the same probability in
    // which case their relative ordering is non-deterministic. So we use Low
    // as a tie-breaker as clusters are guaranteed to never overlap.
    llvm::sort(W.FirstCluster, W.LastCluster + 1,
               [](const CaseCluster &a, const CaseCluster &b) {
                 return a.Prob != b.Prob
                            ? a.Prob > b.Prob
                            : a.Low->getValue().slt(b.Low->getValue());
               });

    // Rearrange the case blocks so that the last one falls through if possible
    // without changing the order of probabilities.
    for (CaseClusterIt I = W.LastCluster; I > W.FirstCluster;) {
      --I;
      if (I->Prob > W.LastCluster->Prob)
        break;
      if (I->Kind == CC_Range && I->MBB == NextMBB) {
        std::swap(*I, *W.LastCluster);
        break;
      }
    }
  }

  // Compute total probability.
  BranchProbability DefaultProb = W.DefaultProb;
  BranchProbability UnhandledProbs = DefaultProb;
  for (CaseClusterIt I = W.FirstCluster; I <= W.LastCluster; ++I)
    UnhandledProbs += I->Prob;

  MachineBasicBlock *CurMBB = W.MBB;
  for (CaseClusterIt I = W.FirstCluster, E = W.LastCluster; I <= E; ++I) {
    bool FallthroughUnreachable = false;
    MachineBasicBlock *Fallthrough;
    if (I == W.LastCluster) {
      // For the last cluster, fall through to the default destination.
      Fallthrough = DefaultMBB;
      FallthroughUnreachable = isa<UnreachableInst>(
          DefaultMBB->getBasicBlock()->getFirstNonPHIOrDbg());
    } else {
      Fallthrough = CurMF->CreateMachineBasicBlock(CurMBB->getBasicBlock());
      CurMF->insert(BBI, Fallthrough);
    }
    UnhandledProbs -= I->Prob;

    switch (I->Kind) {
    case CC_BitTests: {
      if (!lowerBitTestWorkItem(W, SwitchMBB, CurMBB, DefaultMBB, MIB, BBI,
                                DefaultProb, UnhandledProbs, I, Fallthrough,
                                FallthroughUnreachable)) {
        LLVM_DEBUG(dbgs() << "Failed to lower bit test for switch");
        return false;
      }
      break;
    }

    case CC_JumpTable: {
      if (!lowerJumpTableWorkItem(W, SwitchMBB, CurMBB, DefaultMBB, MIB, BBI,
                                  UnhandledProbs, I, Fallthrough,
                                  FallthroughUnreachable)) {
        LLVM_DEBUG(dbgs() << "Failed to lower jump table");
        return false;
      }
      break;
    }
    case CC_Range: {
      if (!lowerSwitchRangeWorkItem(I, Cond, Fallthrough,
                                    FallthroughUnreachable, UnhandledProbs,
                                    CurMBB, MIB, SwitchMBB)) {
        LLVM_DEBUG(dbgs() << "Failed to lower switch range");
        return false;
      }
      break;
    }
    }
    CurMBB = Fallthrough;
  }

  return true;
}

bool IRTranslator::translateIndirectBr(const User &U,
                                       MachineIRBuilder &MIRBuilder) {
  const IndirectBrInst &BrInst = cast<IndirectBrInst>(U);

  const Register Tgt = getOrCreateVReg(*BrInst.getAddress());
  MIRBuilder.buildBrIndirect(Tgt);

  // Link successors.
  SmallPtrSet<const BasicBlock *, 32> AddedSuccessors;
  MachineBasicBlock &CurBB = MIRBuilder.getMBB();
  for (const BasicBlock *Succ : successors(&BrInst)) {
    // It's legal for indirectbr instructions to have duplicate blocks in the
    // destination list. We don't allow this in MIR. Skip anything that's
    // already a successor.
    if (!AddedSuccessors.insert(Succ).second)
      continue;
    CurBB.addSuccessor(&getMBB(*Succ));
  }

  return true;
}

static bool isSwiftError(const Value *V) {
  if (auto Arg = dyn_cast<Argument>(V))
    return Arg->hasSwiftErrorAttr();
  if (auto AI = dyn_cast<AllocaInst>(V))
    return AI->isSwiftError();
  return false;
}

bool IRTranslator::translateLoad(const User &U, MachineIRBuilder &MIRBuilder) {
  const LoadInst &LI = cast<LoadInst>(U);
  TypeSize StoreSize = DL->getTypeStoreSize(LI.getType());
  if (StoreSize.isZero())
    return true;

  ArrayRef<Register> Regs = getOrCreateVRegs(LI);
  ArrayRef<uint64_t> Offsets = *VMap.getOffsets(LI);
  Register Base = getOrCreateVReg(*LI.getPointerOperand());
  AAMDNodes AAInfo = LI.getAAMetadata();

  const Value *Ptr = LI.getPointerOperand();
  Type *OffsetIRTy = DL->getIndexType(Ptr->getType());
  LLT OffsetTy = getLLTForType(*OffsetIRTy, *DL);

  if (CLI->supportSwiftError() && isSwiftError(Ptr)) {
    assert(Regs.size() == 1 && "swifterror should be single pointer");
    Register VReg =
        SwiftError.getOrCreateVRegUseAt(&LI, &MIRBuilder.getMBB(), Ptr);
    MIRBuilder.buildCopy(Regs[0], VReg);
    return true;
  }

  MachineMemOperand::Flags Flags =
      TLI->getLoadMemOperandFlags(LI, *DL, AC, LibInfo);
  if (AA && !(Flags & MachineMemOperand::MOInvariant)) {
    if (AA->pointsToConstantMemory(
            MemoryLocation(Ptr, LocationSize::precise(StoreSize), AAInfo))) {
      Flags |= MachineMemOperand::MOInvariant;
    }
  }

  const MDNode *Ranges =
      Regs.size() == 1 ? LI.getMetadata(LLVMContext::MD_range) : nullptr;
  for (unsigned i = 0; i < Regs.size(); ++i) {
    Register Addr;
    MIRBuilder.materializePtrAdd(Addr, Base, OffsetTy, Offsets[i] / 8);

    MachinePointerInfo Ptr(LI.getPointerOperand(), Offsets[i] / 8);
    Align BaseAlign = getMemOpAlign(LI);
    auto MMO = MF->getMachineMemOperand(
        Ptr, Flags, MRI->getType(Regs[i]),
        commonAlignment(BaseAlign, Offsets[i] / 8), AAInfo, Ranges,
        LI.getSyncScopeID(), LI.getOrdering());
    MIRBuilder.buildLoad(Regs[i], Addr, *MMO);
  }

  return true;
}

bool IRTranslator::translateStore(const User &U, MachineIRBuilder &MIRBuilder) {
  const StoreInst &SI = cast<StoreInst>(U);
  if (DL->getTypeStoreSize(SI.getValueOperand()->getType()) == 0)
    return true;

  ArrayRef<Register> Vals = getOrCreateVRegs(*SI.getValueOperand());
  ArrayRef<uint64_t> Offsets = *VMap.getOffsets(*SI.getValueOperand());
  Register Base = getOrCreateVReg(*SI.getPointerOperand());

  Type *OffsetIRTy = DL->getIndexType(SI.getPointerOperandType());
  LLT OffsetTy = getLLTForType(*OffsetIRTy, *DL);

  if (CLI->supportSwiftError() && isSwiftError(SI.getPointerOperand())) {
    assert(Vals.size() == 1 && "swifterror should be single pointer");

    Register VReg = SwiftError.getOrCreateVRegDefAt(&SI, &MIRBuilder.getMBB(),
                                                    SI.getPointerOperand());
    MIRBuilder.buildCopy(VReg, Vals[0]);
    return true;
  }

  MachineMemOperand::Flags Flags = TLI->getStoreMemOperandFlags(SI, *DL);

  for (unsigned i = 0; i < Vals.size(); ++i) {
    Register Addr;
    MIRBuilder.materializePtrAdd(Addr, Base, OffsetTy, Offsets[i] / 8);

    MachinePointerInfo Ptr(SI.getPointerOperand(), Offsets[i] / 8);
    Align BaseAlign = getMemOpAlign(SI);
    auto MMO = MF->getMachineMemOperand(
        Ptr, Flags, MRI->getType(Vals[i]),
        commonAlignment(BaseAlign, Offsets[i] / 8), SI.getAAMetadata(), nullptr,
        SI.getSyncScopeID(), SI.getOrdering());
    MIRBuilder.buildStore(Vals[i], Addr, *MMO);
  }
  return true;
}

static uint64_t getOffsetFromIndices(const User &U, const DataLayout &DL) {
  const Value *Src = U.getOperand(0);
  Type *Int32Ty = Type::getInt32Ty(U.getContext());

  // getIndexedOffsetInType is designed for GEPs, so the first index is the
  // usual array element rather than looking into the actual aggregate.
  SmallVector<Value *, 1> Indices;
  Indices.push_back(ConstantInt::get(Int32Ty, 0));

  if (const ExtractValueInst *EVI = dyn_cast<ExtractValueInst>(&U)) {
    for (auto Idx : EVI->indices())
      Indices.push_back(ConstantInt::get(Int32Ty, Idx));
  } else if (const InsertValueInst *IVI = dyn_cast<InsertValueInst>(&U)) {
    for (auto Idx : IVI->indices())
      Indices.push_back(ConstantInt::get(Int32Ty, Idx));
  } else {
    for (unsigned i = 1; i < U.getNumOperands(); ++i)
      Indices.push_back(U.getOperand(i));
  }

  return 8 * static_cast<uint64_t>(
                 DL.getIndexedOffsetInType(Src->getType(), Indices));
}

bool IRTranslator::translateExtractValue(const User &U,
                                         MachineIRBuilder &MIRBuilder) {
  const Value *Src = U.getOperand(0);
  uint64_t Offset = getOffsetFromIndices(U, *DL);
  ArrayRef<Register> SrcRegs = getOrCreateVRegs(*Src);
  ArrayRef<uint64_t> Offsets = *VMap.getOffsets(*Src);
  unsigned Idx = llvm::lower_bound(Offsets, Offset) - Offsets.begin();
  auto &DstRegs = allocateVRegs(U);

  for (unsigned i = 0; i < DstRegs.size(); ++i)
    DstRegs[i] = SrcRegs[Idx++];

  return true;
}

bool IRTranslator::translateInsertValue(const User &U,
                                        MachineIRBuilder &MIRBuilder) {
  const Value *Src = U.getOperand(0);
  uint64_t Offset = getOffsetFromIndices(U, *DL);
  auto &DstRegs = allocateVRegs(U);
  ArrayRef<uint64_t> DstOffsets = *VMap.getOffsets(U);
  ArrayRef<Register> SrcRegs = getOrCreateVRegs(*Src);
  ArrayRef<Register> InsertedRegs = getOrCreateVRegs(*U.getOperand(1));
  auto *InsertedIt = InsertedRegs.begin();

  for (unsigned i = 0; i < DstRegs.size(); ++i) {
    if (DstOffsets[i] >= Offset && InsertedIt != InsertedRegs.end())
      DstRegs[i] = *InsertedIt++;
    else
      DstRegs[i] = SrcRegs[i];
  }

  return true;
}

bool IRTranslator::translateSelect(const User &U,
                                   MachineIRBuilder &MIRBuilder) {
  Register Tst = getOrCreateVReg(*U.getOperand(0));
  ArrayRef<Register> ResRegs = getOrCreateVRegs(U);
  ArrayRef<Register> Op0Regs = getOrCreateVRegs(*U.getOperand(1));
  ArrayRef<Register> Op1Regs = getOrCreateVRegs(*U.getOperand(2));

  uint32_t Flags = 0;
  if (const SelectInst *SI = dyn_cast<SelectInst>(&U))
    Flags = MachineInstr::copyFlagsFromInstruction(*SI);

  for (unsigned i = 0; i < ResRegs.size(); ++i) {
    MIRBuilder.buildSelect(ResRegs[i], Tst, Op0Regs[i], Op1Regs[i], Flags);
  }

  return true;
}

bool IRTranslator::translateCopy(const User &U, const Value &V,
                                 MachineIRBuilder &MIRBuilder) {
  Register Src = getOrCreateVReg(V);
  auto &Regs = *VMap.getVRegs(U);
  if (Regs.empty()) {
    Regs.push_back(Src);
    VMap.getOffsets(U)->push_back(0);
  } else {
    // If we already assigned a vreg for this instruction, we can't change that.
    // Emit a copy to satisfy the users we already emitted.
    MIRBuilder.buildCopy(Regs[0], Src);
  }
  return true;
}

bool IRTranslator::translateBitCast(const User &U,
                                    MachineIRBuilder &MIRBuilder) {
  // If we're bitcasting to the source type, we can reuse the source vreg.
  if (getLLTForType(*U.getOperand(0)->getType(), *DL) ==
      getLLTForType(*U.getType(), *DL)) {
    // If the source is a ConstantInt then it was probably created by
    // ConstantHoisting and we should leave it alone.
    if (isa<ConstantInt>(U.getOperand(0)))
      return translateCast(TargetOpcode::G_CONSTANT_FOLD_BARRIER, U,
                           MIRBuilder);
    return translateCopy(U, *U.getOperand(0), MIRBuilder);
  }

  return translateCast(TargetOpcode::G_BITCAST, U, MIRBuilder);
}

bool IRTranslator::translateCast(unsigned Opcode, const User &U,
                                 MachineIRBuilder &MIRBuilder) {
<<<<<<< HEAD
=======
  if (U.getType()->getScalarType()->isBFloatTy() ||
      U.getOperand(0)->getType()->getScalarType()->isBFloatTy())
    return false;

  uint32_t Flags = 0;
  if (const Instruction *I = dyn_cast<Instruction>(&U))
    Flags = MachineInstr::copyFlagsFromInstruction(*I);

>>>>>>> 821935bb
  Register Op = getOrCreateVReg(*U.getOperand(0));
  Register Res = getOrCreateVReg(U);
  MIRBuilder.buildInstr(Opcode, {Res}, {Op}, Flags);
  return true;
}

bool IRTranslator::translateGetElementPtr(const User &U,
                                          MachineIRBuilder &MIRBuilder) {
  Value &Op0 = *U.getOperand(0);
  Register BaseReg = getOrCreateVReg(Op0);
  Type *PtrIRTy = Op0.getType();
  LLT PtrTy = getLLTForType(*PtrIRTy, *DL);
  Type *OffsetIRTy = DL->getIndexType(PtrIRTy);
  LLT OffsetTy = getLLTForType(*OffsetIRTy, *DL);

  uint32_t Flags = 0;
  if (isa<Instruction>(U)) {
    const Instruction &I = cast<Instruction>(U);
    Flags = MachineInstr::copyFlagsFromInstruction(I);
  }

  // Normalize Vector GEP - all scalar operands should be converted to the
  // splat vector.
  unsigned VectorWidth = 0;

  // True if we should use a splat vector; using VectorWidth alone is not
  // sufficient.
  bool WantSplatVector = false;
  if (auto *VT = dyn_cast<VectorType>(U.getType())) {
    VectorWidth = cast<FixedVectorType>(VT)->getNumElements();
    // We don't produce 1 x N vectors; those are treated as scalars.
    WantSplatVector = VectorWidth > 1;
  }

  // We might need to splat the base pointer into a vector if the offsets
  // are vectors.
  if (WantSplatVector && !PtrTy.isVector()) {
    BaseReg = MIRBuilder
                  .buildSplatBuildVector(LLT::fixed_vector(VectorWidth, PtrTy),
                                         BaseReg)
                  .getReg(0);
    PtrIRTy = FixedVectorType::get(PtrIRTy, VectorWidth);
    PtrTy = getLLTForType(*PtrIRTy, *DL);
    OffsetIRTy = DL->getIndexType(PtrIRTy);
    OffsetTy = getLLTForType(*OffsetIRTy, *DL);
  }

  int64_t Offset = 0;
  for (gep_type_iterator GTI = gep_type_begin(&U), E = gep_type_end(&U);
       GTI != E; ++GTI) {
    const Value *Idx = GTI.getOperand();
    if (StructType *StTy = GTI.getStructTypeOrNull()) {
      unsigned Field = cast<Constant>(Idx)->getUniqueInteger().getZExtValue();
      Offset += DL->getStructLayout(StTy)->getElementOffset(Field);
      continue;
    } else {
      uint64_t ElementSize = GTI.getSequentialElementStride(*DL);

      // If this is a scalar constant or a splat vector of constants,
      // handle it quickly.
      if (const auto *CI = dyn_cast<ConstantInt>(Idx)) {
        if (std::optional<int64_t> Val = CI->getValue().trySExtValue()) {
          Offset += ElementSize * *Val;
          continue;
        }
      }

      if (Offset != 0) {
        auto OffsetMIB = MIRBuilder.buildConstant({OffsetTy}, Offset);
        BaseReg = MIRBuilder.buildPtrAdd(PtrTy, BaseReg, OffsetMIB.getReg(0))
                      .getReg(0);
        Offset = 0;
      }

      Register IdxReg = getOrCreateVReg(*Idx);
      LLT IdxTy = MRI->getType(IdxReg);
      if (IdxTy != OffsetTy) {
        if (!IdxTy.isVector() && WantSplatVector) {
          IdxReg = MIRBuilder
                       .buildSplatBuildVector(OffsetTy.changeElementType(IdxTy),
                                              IdxReg)
                       .getReg(0);
        }

        IdxReg = MIRBuilder.buildSExtOrTrunc(OffsetTy, IdxReg).getReg(0);
      }

      // N = N + Idx * ElementSize;
      // Avoid doing it for ElementSize of 1.
      Register GepOffsetReg;
      if (ElementSize != 1) {
        auto ElementSizeMIB = MIRBuilder.buildConstant(
            getLLTForType(*OffsetIRTy, *DL), ElementSize);
        GepOffsetReg =
            MIRBuilder.buildMul(OffsetTy, IdxReg, ElementSizeMIB).getReg(0);
      } else
        GepOffsetReg = IdxReg;

      BaseReg = MIRBuilder.buildPtrAdd(PtrTy, BaseReg, GepOffsetReg).getReg(0);
    }
  }

  if (Offset != 0) {
    auto OffsetMIB =
        MIRBuilder.buildConstant(OffsetTy, Offset);

    if (int64_t(Offset) >= 0 && cast<GEPOperator>(U).isInBounds())
      Flags |= MachineInstr::MIFlag::NoUWrap;

    MIRBuilder.buildPtrAdd(getOrCreateVReg(U), BaseReg, OffsetMIB.getReg(0),
                           Flags);
    return true;
  }

  MIRBuilder.buildCopy(getOrCreateVReg(U), BaseReg);
  return true;
}

bool IRTranslator::translateMemFunc(const CallInst &CI,
                                    MachineIRBuilder &MIRBuilder,
                                    unsigned Opcode) {
  const Value *SrcPtr = CI.getArgOperand(1);
  // If the source is undef, then just emit a nop.
  if (isa<UndefValue>(SrcPtr))
    return true;

  SmallVector<Register, 3> SrcRegs;

  unsigned MinPtrSize = UINT_MAX;
  for (auto AI = CI.arg_begin(), AE = CI.arg_end(); std::next(AI) != AE; ++AI) {
    Register SrcReg = getOrCreateVReg(**AI);
    LLT SrcTy = MRI->getType(SrcReg);
    if (SrcTy.isPointer())
      MinPtrSize = std::min<unsigned>(SrcTy.getSizeInBits(), MinPtrSize);
    SrcRegs.push_back(SrcReg);
  }

  LLT SizeTy = LLT::scalar(MinPtrSize);

  // The size operand should be the minimum of the pointer sizes.
  Register &SizeOpReg = SrcRegs[SrcRegs.size() - 1];
  if (MRI->getType(SizeOpReg) != SizeTy)
    SizeOpReg = MIRBuilder.buildZExtOrTrunc(SizeTy, SizeOpReg).getReg(0);

  auto ICall = MIRBuilder.buildInstr(Opcode);
  for (Register SrcReg : SrcRegs)
    ICall.addUse(SrcReg);

  Align DstAlign;
  Align SrcAlign;
  unsigned IsVol =
      cast<ConstantInt>(CI.getArgOperand(CI.arg_size() - 1))->getZExtValue();

  ConstantInt *CopySize = nullptr;

  if (auto *MCI = dyn_cast<MemCpyInst>(&CI)) {
    DstAlign = MCI->getDestAlign().valueOrOne();
    SrcAlign = MCI->getSourceAlign().valueOrOne();
    CopySize = dyn_cast<ConstantInt>(MCI->getArgOperand(2));
  } else if (auto *MCI = dyn_cast<MemCpyInlineInst>(&CI)) {
    DstAlign = MCI->getDestAlign().valueOrOne();
    SrcAlign = MCI->getSourceAlign().valueOrOne();
    CopySize = dyn_cast<ConstantInt>(MCI->getArgOperand(2));
  } else if (auto *MMI = dyn_cast<MemMoveInst>(&CI)) {
    DstAlign = MMI->getDestAlign().valueOrOne();
    SrcAlign = MMI->getSourceAlign().valueOrOne();
    CopySize = dyn_cast<ConstantInt>(MMI->getArgOperand(2));
  } else {
    auto *MSI = cast<MemSetInst>(&CI);
    DstAlign = MSI->getDestAlign().valueOrOne();
  }

  if (Opcode != TargetOpcode::G_MEMCPY_INLINE) {
    // We need to propagate the tail call flag from the IR inst as an argument.
    // Otherwise, we have to pessimize and assume later that we cannot tail call
    // any memory intrinsics.
    ICall.addImm(CI.isTailCall() ? 1 : 0);
  }

  // Create mem operands to store the alignment and volatile info.
  MachineMemOperand::Flags LoadFlags = MachineMemOperand::MOLoad;
  MachineMemOperand::Flags StoreFlags = MachineMemOperand::MOStore;
  if (IsVol) {
    LoadFlags |= MachineMemOperand::MOVolatile;
    StoreFlags |= MachineMemOperand::MOVolatile;
  }

  AAMDNodes AAInfo = CI.getAAMetadata();
  if (AA && CopySize &&
      AA->pointsToConstantMemory(MemoryLocation(
          SrcPtr, LocationSize::precise(CopySize->getZExtValue()), AAInfo))) {
    LoadFlags |= MachineMemOperand::MOInvariant;

    // FIXME: pointsToConstantMemory probably does not imply dereferenceable,
    // but the previous usage implied it did. Probably should check
    // isDereferenceableAndAlignedPointer.
    LoadFlags |= MachineMemOperand::MODereferenceable;
  }

  ICall.addMemOperand(
      MF->getMachineMemOperand(MachinePointerInfo(CI.getArgOperand(0)),
                               StoreFlags, 1, DstAlign, AAInfo));
  if (Opcode != TargetOpcode::G_MEMSET)
    ICall.addMemOperand(MF->getMachineMemOperand(
        MachinePointerInfo(SrcPtr), LoadFlags, 1, SrcAlign, AAInfo));

  return true;
}

bool IRTranslator::translateTrap(const CallInst &CI,
                                 MachineIRBuilder &MIRBuilder,
                                 unsigned Opcode) {
  StringRef TrapFuncName =
      CI.getAttributes().getFnAttr("trap-func-name").getValueAsString();
  if (TrapFuncName.empty()) {
    if (Opcode == TargetOpcode::G_UBSANTRAP) {
      uint64_t Code = cast<ConstantInt>(CI.getOperand(0))->getZExtValue();
      MIRBuilder.buildInstr(Opcode, {}, ArrayRef<llvm::SrcOp>{Code});
    } else {
      MIRBuilder.buildInstr(Opcode);
    }
    return true;
  }

  CallLowering::CallLoweringInfo Info;
  if (Opcode == TargetOpcode::G_UBSANTRAP)
    Info.OrigArgs.push_back({getOrCreateVRegs(*CI.getArgOperand(0)),
                             CI.getArgOperand(0)->getType(), 0});

  Info.Callee = MachineOperand::CreateES(TrapFuncName.data());
  Info.CB = &CI;
  Info.OrigRet = {Register(), Type::getVoidTy(CI.getContext()), 0};
  return CLI->lowerCall(MIRBuilder, Info);
}

bool IRTranslator::translateVectorInterleave2Intrinsic(
    const CallInst &CI, MachineIRBuilder &MIRBuilder) {
  assert(CI.getIntrinsicID() == Intrinsic::experimental_vector_interleave2 &&
         "This function can only be called on the interleave2 intrinsic!");
  // Canonicalize interleave2 to G_SHUFFLE_VECTOR (similar to SelectionDAG).
  Register Op0 = getOrCreateVReg(*CI.getOperand(0));
  Register Op1 = getOrCreateVReg(*CI.getOperand(1));
  Register Res = getOrCreateVReg(CI);

  LLT OpTy = MRI->getType(Op0);
  MIRBuilder.buildShuffleVector(Res, Op0, Op1,
                                createInterleaveMask(OpTy.getNumElements(), 2));

  return true;
}

bool IRTranslator::translateVectorDeinterleave2Intrinsic(
    const CallInst &CI, MachineIRBuilder &MIRBuilder) {
  assert(CI.getIntrinsicID() == Intrinsic::experimental_vector_deinterleave2 &&
         "This function can only be called on the deinterleave2 intrinsic!");
  // Canonicalize deinterleave2 to shuffles that extract sub-vectors (similar to
  // SelectionDAG).
  Register Op = getOrCreateVReg(*CI.getOperand(0));
  auto Undef = MIRBuilder.buildUndef(MRI->getType(Op));
  ArrayRef<Register> Res = getOrCreateVRegs(CI);

  LLT ResTy = MRI->getType(Res[0]);
  MIRBuilder.buildShuffleVector(Res[0], Op, Undef,
                                createStrideMask(0, 2, ResTy.getNumElements()));
  MIRBuilder.buildShuffleVector(Res[1], Op, Undef,
                                createStrideMask(1, 2, ResTy.getNumElements()));

  return true;
}

void IRTranslator::getStackGuard(Register DstReg,
                                 MachineIRBuilder &MIRBuilder) {
  const TargetRegisterInfo *TRI = MF->getSubtarget().getRegisterInfo();
  MRI->setRegClass(DstReg, TRI->getPointerRegClass(*MF));
  auto MIB =
      MIRBuilder.buildInstr(TargetOpcode::LOAD_STACK_GUARD, {DstReg}, {});

  Value *Global = TLI->getSDagStackGuard(*MF->getFunction().getParent());
  if (!Global)
    return;

  unsigned AddrSpace = Global->getType()->getPointerAddressSpace();
  LLT PtrTy = LLT::pointer(AddrSpace, DL->getPointerSizeInBits(AddrSpace));

  MachinePointerInfo MPInfo(Global);
  auto Flags = MachineMemOperand::MOLoad | MachineMemOperand::MOInvariant |
               MachineMemOperand::MODereferenceable;
  MachineMemOperand *MemRef = MF->getMachineMemOperand(
      MPInfo, Flags, PtrTy, DL->getPointerABIAlignment(AddrSpace));
  MIB.setMemRefs({MemRef});
}

bool IRTranslator::translateOverflowIntrinsic(const CallInst &CI, unsigned Op,
                                              MachineIRBuilder &MIRBuilder) {
  ArrayRef<Register> ResRegs = getOrCreateVRegs(CI);
  MIRBuilder.buildInstr(
      Op, {ResRegs[0], ResRegs[1]},
      {getOrCreateVReg(*CI.getOperand(0)), getOrCreateVReg(*CI.getOperand(1))});

  return true;
}

bool IRTranslator::translateFixedPointIntrinsic(unsigned Op, const CallInst &CI,
                                                MachineIRBuilder &MIRBuilder) {
  Register Dst = getOrCreateVReg(CI);
  Register Src0 = getOrCreateVReg(*CI.getOperand(0));
  Register Src1 = getOrCreateVReg(*CI.getOperand(1));
  uint64_t Scale = cast<ConstantInt>(CI.getOperand(2))->getZExtValue();
  MIRBuilder.buildInstr(Op, {Dst}, { Src0, Src1, Scale });
  return true;
}

unsigned IRTranslator::getSimpleIntrinsicOpcode(Intrinsic::ID ID) {
  switch (ID) {
    default:
      break;
    case Intrinsic::bswap:
      return TargetOpcode::G_BSWAP;
    case Intrinsic::bitreverse:
      return TargetOpcode::G_BITREVERSE;
    case Intrinsic::fshl:
      return TargetOpcode::G_FSHL;
    case Intrinsic::fshr:
      return TargetOpcode::G_FSHR;
    case Intrinsic::ceil:
      return TargetOpcode::G_FCEIL;
    case Intrinsic::cos:
      return TargetOpcode::G_FCOS;
    case Intrinsic::ctpop:
      return TargetOpcode::G_CTPOP;
    case Intrinsic::exp:
      return TargetOpcode::G_FEXP;
    case Intrinsic::exp2:
      return TargetOpcode::G_FEXP2;
    case Intrinsic::exp10:
      return TargetOpcode::G_FEXP10;
    case Intrinsic::fabs:
      return TargetOpcode::G_FABS;
    case Intrinsic::copysign:
      return TargetOpcode::G_FCOPYSIGN;
    case Intrinsic::minnum:
      return TargetOpcode::G_FMINNUM;
    case Intrinsic::maxnum:
      return TargetOpcode::G_FMAXNUM;
    case Intrinsic::minimum:
      return TargetOpcode::G_FMINIMUM;
    case Intrinsic::maximum:
      return TargetOpcode::G_FMAXIMUM;
    case Intrinsic::canonicalize:
      return TargetOpcode::G_FCANONICALIZE;
    case Intrinsic::floor:
      return TargetOpcode::G_FFLOOR;
    case Intrinsic::fma:
      return TargetOpcode::G_FMA;
    case Intrinsic::log:
      return TargetOpcode::G_FLOG;
    case Intrinsic::log2:
      return TargetOpcode::G_FLOG2;
    case Intrinsic::log10:
      return TargetOpcode::G_FLOG10;
    case Intrinsic::ldexp:
      return TargetOpcode::G_FLDEXP;
    case Intrinsic::nearbyint:
      return TargetOpcode::G_FNEARBYINT;
    case Intrinsic::pow:
      return TargetOpcode::G_FPOW;
    case Intrinsic::powi:
      return TargetOpcode::G_FPOWI;
    case Intrinsic::rint:
      return TargetOpcode::G_FRINT;
    case Intrinsic::round:
      return TargetOpcode::G_INTRINSIC_ROUND;
    case Intrinsic::roundeven:
      return TargetOpcode::G_INTRINSIC_ROUNDEVEN;
    case Intrinsic::sin:
      return TargetOpcode::G_FSIN;
    case Intrinsic::sqrt:
      return TargetOpcode::G_FSQRT;
    case Intrinsic::trunc:
      return TargetOpcode::G_INTRINSIC_TRUNC;
    case Intrinsic::readcyclecounter:
      return TargetOpcode::G_READCYCLECOUNTER;
    case Intrinsic::readsteadycounter:
      return TargetOpcode::G_READSTEADYCOUNTER;
    case Intrinsic::ptrmask:
      return TargetOpcode::G_PTRMASK;
    case Intrinsic::lrint:
      return TargetOpcode::G_INTRINSIC_LRINT;
    case Intrinsic::llrint:
      return TargetOpcode::G_INTRINSIC_LLRINT;
    // FADD/FMUL require checking the FMF, so are handled elsewhere.
    case Intrinsic::vector_reduce_fmin:
      return TargetOpcode::G_VECREDUCE_FMIN;
    case Intrinsic::vector_reduce_fmax:
      return TargetOpcode::G_VECREDUCE_FMAX;
    case Intrinsic::vector_reduce_fminimum:
      return TargetOpcode::G_VECREDUCE_FMINIMUM;
    case Intrinsic::vector_reduce_fmaximum:
      return TargetOpcode::G_VECREDUCE_FMAXIMUM;
    case Intrinsic::vector_reduce_add:
      return TargetOpcode::G_VECREDUCE_ADD;
    case Intrinsic::vector_reduce_mul:
      return TargetOpcode::G_VECREDUCE_MUL;
    case Intrinsic::vector_reduce_and:
      return TargetOpcode::G_VECREDUCE_AND;
    case Intrinsic::vector_reduce_or:
      return TargetOpcode::G_VECREDUCE_OR;
    case Intrinsic::vector_reduce_xor:
      return TargetOpcode::G_VECREDUCE_XOR;
    case Intrinsic::vector_reduce_smax:
      return TargetOpcode::G_VECREDUCE_SMAX;
    case Intrinsic::vector_reduce_smin:
      return TargetOpcode::G_VECREDUCE_SMIN;
    case Intrinsic::vector_reduce_umax:
      return TargetOpcode::G_VECREDUCE_UMAX;
    case Intrinsic::vector_reduce_umin:
      return TargetOpcode::G_VECREDUCE_UMIN;
    case Intrinsic::lround:
      return TargetOpcode::G_LROUND;
    case Intrinsic::llround:
      return TargetOpcode::G_LLROUND;
    case Intrinsic::get_fpenv:
      return TargetOpcode::G_GET_FPENV;
    case Intrinsic::get_fpmode:
      return TargetOpcode::G_GET_FPMODE;
  }
  return Intrinsic::not_intrinsic;
}

bool IRTranslator::translateSimpleIntrinsic(const CallInst &CI,
                                            Intrinsic::ID ID,
                                            MachineIRBuilder &MIRBuilder) {

  unsigned Op = getSimpleIntrinsicOpcode(ID);

  // Is this a simple intrinsic?
  if (Op == Intrinsic::not_intrinsic)
    return false;

  // Yes. Let's translate it.
  SmallVector<llvm::SrcOp, 4> VRegs;
  for (const auto &Arg : CI.args())
    VRegs.push_back(getOrCreateVReg(*Arg));

  MIRBuilder.buildInstr(Op, {getOrCreateVReg(CI)}, VRegs,
                        MachineInstr::copyFlagsFromInstruction(CI));
  return true;
}

// TODO: Include ConstainedOps.def when all strict instructions are defined.
static unsigned getConstrainedOpcode(Intrinsic::ID ID) {
  switch (ID) {
  case Intrinsic::experimental_constrained_fadd:
    return TargetOpcode::G_STRICT_FADD;
  case Intrinsic::experimental_constrained_fsub:
    return TargetOpcode::G_STRICT_FSUB;
  case Intrinsic::experimental_constrained_fmul:
    return TargetOpcode::G_STRICT_FMUL;
  case Intrinsic::experimental_constrained_fdiv:
    return TargetOpcode::G_STRICT_FDIV;
  case Intrinsic::experimental_constrained_frem:
    return TargetOpcode::G_STRICT_FREM;
  case Intrinsic::experimental_constrained_fma:
    return TargetOpcode::G_STRICT_FMA;
  case Intrinsic::experimental_constrained_sqrt:
    return TargetOpcode::G_STRICT_FSQRT;
  case Intrinsic::experimental_constrained_ldexp:
    return TargetOpcode::G_STRICT_FLDEXP;
  default:
    return 0;
  }
}

bool IRTranslator::translateConstrainedFPIntrinsic(
  const ConstrainedFPIntrinsic &FPI, MachineIRBuilder &MIRBuilder) {
  fp::ExceptionBehavior EB = *FPI.getExceptionBehavior();

  unsigned Opcode = getConstrainedOpcode(FPI.getIntrinsicID());
  if (!Opcode)
    return false;

  uint32_t Flags = MachineInstr::copyFlagsFromInstruction(FPI);
  if (EB == fp::ExceptionBehavior::ebIgnore)
    Flags |= MachineInstr::NoFPExcept;

  SmallVector<llvm::SrcOp, 4> VRegs;
  VRegs.push_back(getOrCreateVReg(*FPI.getArgOperand(0)));
  if (!FPI.isUnaryOp())
    VRegs.push_back(getOrCreateVReg(*FPI.getArgOperand(1)));
  if (FPI.isTernaryOp())
    VRegs.push_back(getOrCreateVReg(*FPI.getArgOperand(2)));

  MIRBuilder.buildInstr(Opcode, {getOrCreateVReg(FPI)}, VRegs, Flags);
  return true;
}

std::optional<MCRegister> IRTranslator::getArgPhysReg(Argument &Arg) {
  auto VRegs = getOrCreateVRegs(Arg);
  if (VRegs.size() != 1)
    return std::nullopt;

  // Arguments are lowered as a copy of a livein physical register.
  auto *VRegDef = MF->getRegInfo().getVRegDef(VRegs[0]);
  if (!VRegDef || !VRegDef->isCopy())
    return std::nullopt;
  return VRegDef->getOperand(1).getReg().asMCReg();
}

bool IRTranslator::translateIfEntryValueArgument(bool isDeclare, Value *Val,
                                                 const DILocalVariable *Var,
                                                 const DIExpression *Expr,
                                                 const DebugLoc &DL,
                                                 MachineIRBuilder &MIRBuilder) {
  auto *Arg = dyn_cast<Argument>(Val);
  if (!Arg)
    return false;

  if (!Expr->isEntryValue())
    return false;

  std::optional<MCRegister> PhysReg = getArgPhysReg(*Arg);
  if (!PhysReg) {
    LLVM_DEBUG(dbgs() << "Dropping dbg." << (isDeclare ? "declare" : "value")
                      << ": expression is entry_value but "
                      << "couldn't find a physical register\n");
    LLVM_DEBUG(dbgs() << *Var << "\n");
    return true;
  }

  if (isDeclare) {
    // Append an op deref to account for the fact that this is a dbg_declare.
    Expr = DIExpression::append(Expr, dwarf::DW_OP_deref);
    MF->setVariableDbgInfo(Var, Expr, *PhysReg, DL);
  } else {
    MIRBuilder.buildDirectDbgValue(*PhysReg, Var, Expr);
  }

  return true;
}

static unsigned getConvOpcode(Intrinsic::ID ID) {
  switch (ID) {
  default:
    llvm_unreachable("Unexpected intrinsic");
  case Intrinsic::experimental_convergence_anchor:
    return TargetOpcode::CONVERGENCECTRL_ANCHOR;
  case Intrinsic::experimental_convergence_entry:
    return TargetOpcode::CONVERGENCECTRL_ENTRY;
  case Intrinsic::experimental_convergence_loop:
    return TargetOpcode::CONVERGENCECTRL_LOOP;
  }
}

bool IRTranslator::translateConvergenceControlIntrinsic(
    const CallInst &CI, Intrinsic::ID ID, MachineIRBuilder &MIRBuilder) {
  MachineInstrBuilder MIB = MIRBuilder.buildInstr(getConvOpcode(ID));
  Register OutputReg = getOrCreateConvergenceTokenVReg(CI);
  MIB.addDef(OutputReg);

  if (ID == Intrinsic::experimental_convergence_loop) {
    auto Bundle = CI.getOperandBundle(LLVMContext::OB_convergencectrl);
    assert(Bundle && "Expected a convergence control token.");
    Register InputReg =
        getOrCreateConvergenceTokenVReg(*Bundle->Inputs[0].get());
    MIB.addUse(InputReg);
  }

  return true;
}

bool IRTranslator::translateKnownIntrinsic(const CallInst &CI, Intrinsic::ID ID,
                                           MachineIRBuilder &MIRBuilder) {
  if (auto *MI = dyn_cast<AnyMemIntrinsic>(&CI)) {
    if (ORE->enabled()) {
      if (MemoryOpRemark::canHandle(MI, *LibInfo)) {
        MemoryOpRemark R(*ORE, "gisel-irtranslator-memsize", *DL, *LibInfo);
        R.visit(MI);
      }
    }
  }

  // If this is a simple intrinsic (that is, we just need to add a def of
  // a vreg, and uses for each arg operand, then translate it.
  if (translateSimpleIntrinsic(CI, ID, MIRBuilder))
    return true;

  switch (ID) {
  default:
    break;
  case Intrinsic::lifetime_start:
  case Intrinsic::lifetime_end: {
    // No stack colouring in O0, discard region information.
    if (MF->getTarget().getOptLevel() == CodeGenOptLevel::None)
      return true;

    unsigned Op = ID == Intrinsic::lifetime_start ? TargetOpcode::LIFETIME_START
                                                  : TargetOpcode::LIFETIME_END;

    // Get the underlying objects for the location passed on the lifetime
    // marker.
    SmallVector<const Value *, 4> Allocas;
    getUnderlyingObjects(CI.getArgOperand(1), Allocas);

    // Iterate over each underlying object, creating lifetime markers for each
    // static alloca. Quit if we find a non-static alloca.
    for (const Value *V : Allocas) {
      const AllocaInst *AI = dyn_cast<AllocaInst>(V);
      if (!AI)
        continue;

      if (!AI->isStaticAlloca())
        return true;

      MIRBuilder.buildInstr(Op).addFrameIndex(getOrCreateFrameIndex(*AI));
    }
    return true;
  }
  case Intrinsic::dbg_declare: {
    const DbgDeclareInst &DI = cast<DbgDeclareInst>(CI);
    assert(DI.getVariable() && "Missing variable");
    translateDbgDeclareRecord(DI.getAddress(), DI.hasArgList(), DI.getVariable(),
                       DI.getExpression(), DI.getDebugLoc(), MIRBuilder);
    return true;
  }
  case Intrinsic::dbg_label: {
    const DbgLabelInst &DI = cast<DbgLabelInst>(CI);
    assert(DI.getLabel() && "Missing label");

    assert(DI.getLabel()->isValidLocationForIntrinsic(
               MIRBuilder.getDebugLoc()) &&
           "Expected inlined-at fields to agree");

    MIRBuilder.buildDbgLabel(DI.getLabel());
    return true;
  }
  case Intrinsic::vaend:
    // No target I know of cares about va_end. Certainly no in-tree target
    // does. Simplest intrinsic ever!
    return true;
  case Intrinsic::vastart: {
    Value *Ptr = CI.getArgOperand(0);
    unsigned ListSize = TLI->getVaListSizeInBits(*DL) / 8;
    Align Alignment = getKnownAlignment(Ptr, *DL);

    MIRBuilder.buildInstr(TargetOpcode::G_VASTART, {}, {getOrCreateVReg(*Ptr)})
        .addMemOperand(MF->getMachineMemOperand(MachinePointerInfo(Ptr),
                                                MachineMemOperand::MOStore,
                                                ListSize, Alignment));
    return true;
  }
  case Intrinsic::dbg_assign:
    // A dbg.assign is a dbg.value with more information about stack locations,
    // typically produced during optimisation of variables with leaked
    // addresses. We can treat it like a normal dbg_value intrinsic here; to
    // benefit from the full analysis of stack/SSA locations, GlobalISel would
    // need to register for and use the AssignmentTrackingAnalysis pass.
    LLVM_FALLTHROUGH;
  case Intrinsic::dbg_value: {
    // This form of DBG_VALUE is target-independent.
    const DbgValueInst &DI = cast<DbgValueInst>(CI);
    translateDbgValueRecord(DI.getValue(), DI.hasArgList(), DI.getVariable(),
                       DI.getExpression(), DI.getDebugLoc(), MIRBuilder);
    return true;
  }
  case Intrinsic::uadd_with_overflow:
    return translateOverflowIntrinsic(CI, TargetOpcode::G_UADDO, MIRBuilder);
  case Intrinsic::sadd_with_overflow:
    return translateOverflowIntrinsic(CI, TargetOpcode::G_SADDO, MIRBuilder);
  case Intrinsic::usub_with_overflow:
    return translateOverflowIntrinsic(CI, TargetOpcode::G_USUBO, MIRBuilder);
  case Intrinsic::ssub_with_overflow:
    return translateOverflowIntrinsic(CI, TargetOpcode::G_SSUBO, MIRBuilder);
  case Intrinsic::umul_with_overflow:
    return translateOverflowIntrinsic(CI, TargetOpcode::G_UMULO, MIRBuilder);
  case Intrinsic::smul_with_overflow:
    return translateOverflowIntrinsic(CI, TargetOpcode::G_SMULO, MIRBuilder);
  case Intrinsic::uadd_sat:
    return translateBinaryOp(TargetOpcode::G_UADDSAT, CI, MIRBuilder);
  case Intrinsic::sadd_sat:
    return translateBinaryOp(TargetOpcode::G_SADDSAT, CI, MIRBuilder);
  case Intrinsic::usub_sat:
    return translateBinaryOp(TargetOpcode::G_USUBSAT, CI, MIRBuilder);
  case Intrinsic::ssub_sat:
    return translateBinaryOp(TargetOpcode::G_SSUBSAT, CI, MIRBuilder);
  case Intrinsic::ushl_sat:
    return translateBinaryOp(TargetOpcode::G_USHLSAT, CI, MIRBuilder);
  case Intrinsic::sshl_sat:
    return translateBinaryOp(TargetOpcode::G_SSHLSAT, CI, MIRBuilder);
  case Intrinsic::umin:
    return translateBinaryOp(TargetOpcode::G_UMIN, CI, MIRBuilder);
  case Intrinsic::umax:
    return translateBinaryOp(TargetOpcode::G_UMAX, CI, MIRBuilder);
  case Intrinsic::smin:
    return translateBinaryOp(TargetOpcode::G_SMIN, CI, MIRBuilder);
  case Intrinsic::smax:
    return translateBinaryOp(TargetOpcode::G_SMAX, CI, MIRBuilder);
  case Intrinsic::abs:
    // TODO: Preserve "int min is poison" arg in GMIR?
    return translateUnaryOp(TargetOpcode::G_ABS, CI, MIRBuilder);
  case Intrinsic::smul_fix:
    return translateFixedPointIntrinsic(TargetOpcode::G_SMULFIX, CI, MIRBuilder);
  case Intrinsic::umul_fix:
    return translateFixedPointIntrinsic(TargetOpcode::G_UMULFIX, CI, MIRBuilder);
  case Intrinsic::smul_fix_sat:
    return translateFixedPointIntrinsic(TargetOpcode::G_SMULFIXSAT, CI, MIRBuilder);
  case Intrinsic::umul_fix_sat:
    return translateFixedPointIntrinsic(TargetOpcode::G_UMULFIXSAT, CI, MIRBuilder);
  case Intrinsic::sdiv_fix:
    return translateFixedPointIntrinsic(TargetOpcode::G_SDIVFIX, CI, MIRBuilder);
  case Intrinsic::udiv_fix:
    return translateFixedPointIntrinsic(TargetOpcode::G_UDIVFIX, CI, MIRBuilder);
  case Intrinsic::sdiv_fix_sat:
    return translateFixedPointIntrinsic(TargetOpcode::G_SDIVFIXSAT, CI, MIRBuilder);
  case Intrinsic::udiv_fix_sat:
    return translateFixedPointIntrinsic(TargetOpcode::G_UDIVFIXSAT, CI, MIRBuilder);
  case Intrinsic::fmuladd: {
    const TargetMachine &TM = MF->getTarget();
    Register Dst = getOrCreateVReg(CI);
    Register Op0 = getOrCreateVReg(*CI.getArgOperand(0));
    Register Op1 = getOrCreateVReg(*CI.getArgOperand(1));
    Register Op2 = getOrCreateVReg(*CI.getArgOperand(2));
    if (TM.Options.AllowFPOpFusion != FPOpFusion::Strict &&
        TLI->isFMAFasterThanFMulAndFAdd(*MF,
                                        TLI->getValueType(*DL, CI.getType()))) {
      // TODO: Revisit this to see if we should move this part of the
      // lowering to the combiner.
      MIRBuilder.buildFMA(Dst, Op0, Op1, Op2,
                          MachineInstr::copyFlagsFromInstruction(CI));
    } else {
      LLT Ty = getLLTForType(*CI.getType(), *DL);
      auto FMul = MIRBuilder.buildFMul(
          Ty, Op0, Op1, MachineInstr::copyFlagsFromInstruction(CI));
      MIRBuilder.buildFAdd(Dst, FMul, Op2,
                           MachineInstr::copyFlagsFromInstruction(CI));
    }
    return true;
  }
  case Intrinsic::convert_from_fp16:
    // FIXME: This intrinsic should probably be removed from the IR.
    MIRBuilder.buildFPExt(getOrCreateVReg(CI),
                          getOrCreateVReg(*CI.getArgOperand(0)),
                          MachineInstr::copyFlagsFromInstruction(CI));
    return true;
  case Intrinsic::convert_to_fp16:
    // FIXME: This intrinsic should probably be removed from the IR.
    MIRBuilder.buildFPTrunc(getOrCreateVReg(CI),
                            getOrCreateVReg(*CI.getArgOperand(0)),
                            MachineInstr::copyFlagsFromInstruction(CI));
    return true;
  case Intrinsic::frexp: {
    ArrayRef<Register> VRegs = getOrCreateVRegs(CI);
    MIRBuilder.buildFFrexp(VRegs[0], VRegs[1],
                           getOrCreateVReg(*CI.getArgOperand(0)),
                           MachineInstr::copyFlagsFromInstruction(CI));
    return true;
  }
  case Intrinsic::memcpy_inline:
    return translateMemFunc(CI, MIRBuilder, TargetOpcode::G_MEMCPY_INLINE);
  case Intrinsic::memcpy:
    return translateMemFunc(CI, MIRBuilder, TargetOpcode::G_MEMCPY);
  case Intrinsic::memmove:
    return translateMemFunc(CI, MIRBuilder, TargetOpcode::G_MEMMOVE);
  case Intrinsic::memset:
    return translateMemFunc(CI, MIRBuilder, TargetOpcode::G_MEMSET);
  case Intrinsic::eh_typeid_for: {
    GlobalValue *GV = ExtractTypeInfo(CI.getArgOperand(0));
    Register Reg = getOrCreateVReg(CI);
    unsigned TypeID = MF->getTypeIDFor(GV);
    MIRBuilder.buildConstant(Reg, TypeID);
    return true;
  }
  case Intrinsic::objectsize:
    llvm_unreachable("llvm.objectsize.* should have been lowered already");

  case Intrinsic::is_constant:
    llvm_unreachable("llvm.is.constant.* should have been lowered already");

  case Intrinsic::stackguard:
    getStackGuard(getOrCreateVReg(CI), MIRBuilder);
    return true;
  case Intrinsic::stackprotector: {
    LLT PtrTy = getLLTForType(*CI.getArgOperand(0)->getType(), *DL);
    Register GuardVal;
    if (TLI->useLoadStackGuardNode()) {
      GuardVal = MRI->createGenericVirtualRegister(PtrTy);
      getStackGuard(GuardVal, MIRBuilder);
    } else
      GuardVal = getOrCreateVReg(*CI.getArgOperand(0)); // The guard's value.

    AllocaInst *Slot = cast<AllocaInst>(CI.getArgOperand(1));
    int FI = getOrCreateFrameIndex(*Slot);
    MF->getFrameInfo().setStackProtectorIndex(FI);

    MIRBuilder.buildStore(
        GuardVal, getOrCreateVReg(*Slot),
        *MF->getMachineMemOperand(MachinePointerInfo::getFixedStack(*MF, FI),
                                  MachineMemOperand::MOStore |
                                      MachineMemOperand::MOVolatile,
                                  PtrTy, Align(8)));
    return true;
  }
  case Intrinsic::stacksave: {
    MIRBuilder.buildInstr(TargetOpcode::G_STACKSAVE, {getOrCreateVReg(CI)}, {});
    return true;
  }
  case Intrinsic::stackrestore: {
    MIRBuilder.buildInstr(TargetOpcode::G_STACKRESTORE, {},
                          {getOrCreateVReg(*CI.getArgOperand(0))});
    return true;
  }
  case Intrinsic::cttz:
  case Intrinsic::ctlz: {
    ConstantInt *Cst = cast<ConstantInt>(CI.getArgOperand(1));
    bool isTrailing = ID == Intrinsic::cttz;
    unsigned Opcode = isTrailing
                          ? Cst->isZero() ? TargetOpcode::G_CTTZ
                                          : TargetOpcode::G_CTTZ_ZERO_UNDEF
                          : Cst->isZero() ? TargetOpcode::G_CTLZ
                                          : TargetOpcode::G_CTLZ_ZERO_UNDEF;
    MIRBuilder.buildInstr(Opcode, {getOrCreateVReg(CI)},
                          {getOrCreateVReg(*CI.getArgOperand(0))});
    return true;
  }
  case Intrinsic::invariant_start: {
    LLT PtrTy = getLLTForType(*CI.getArgOperand(0)->getType(), *DL);
    Register Undef = MRI->createGenericVirtualRegister(PtrTy);
    MIRBuilder.buildUndef(Undef);
    return true;
  }
  case Intrinsic::invariant_end:
    return true;
  case Intrinsic::expect:
  case Intrinsic::annotation:
  case Intrinsic::ptr_annotation:
  case Intrinsic::launder_invariant_group:
  case Intrinsic::strip_invariant_group: {
    // Drop the intrinsic, but forward the value.
    MIRBuilder.buildCopy(getOrCreateVReg(CI),
                         getOrCreateVReg(*CI.getArgOperand(0)));
    return true;
  }
  case Intrinsic::assume:
  case Intrinsic::experimental_noalias_scope_decl:
  case Intrinsic::var_annotation:
  case Intrinsic::sideeffect:
    // Discard annotate attributes, assumptions, and artificial side-effects.
    return true;
  case Intrinsic::read_volatile_register:
  case Intrinsic::read_register: {
    Value *Arg = CI.getArgOperand(0);
    MIRBuilder
        .buildInstr(TargetOpcode::G_READ_REGISTER, {getOrCreateVReg(CI)}, {})
        .addMetadata(cast<MDNode>(cast<MetadataAsValue>(Arg)->getMetadata()));
    return true;
  }
  case Intrinsic::write_register: {
    Value *Arg = CI.getArgOperand(0);
    MIRBuilder.buildInstr(TargetOpcode::G_WRITE_REGISTER)
      .addMetadata(cast<MDNode>(cast<MetadataAsValue>(Arg)->getMetadata()))
      .addUse(getOrCreateVReg(*CI.getArgOperand(1)));
    return true;
  }
  case Intrinsic::localescape: {
    MachineBasicBlock &EntryMBB = MF->front();
    StringRef EscapedName = GlobalValue::dropLLVMManglingEscape(MF->getName());

    // Directly emit some LOCAL_ESCAPE machine instrs. Label assignment emission
    // is the same on all targets.
    for (unsigned Idx = 0, E = CI.arg_size(); Idx < E; ++Idx) {
      Value *Arg = CI.getArgOperand(Idx)->stripPointerCasts();
      if (isa<ConstantPointerNull>(Arg))
        continue; // Skip null pointers. They represent a hole in index space.

      int FI = getOrCreateFrameIndex(*cast<AllocaInst>(Arg));
      MCSymbol *FrameAllocSym =
          MF->getMMI().getContext().getOrCreateFrameAllocSymbol(EscapedName,
                                                                Idx);

      // This should be inserted at the start of the entry block.
      auto LocalEscape =
          MIRBuilder.buildInstrNoInsert(TargetOpcode::LOCAL_ESCAPE)
              .addSym(FrameAllocSym)
              .addFrameIndex(FI);

      EntryMBB.insert(EntryMBB.begin(), LocalEscape);
    }

    return true;
  }
  case Intrinsic::vector_reduce_fadd:
  case Intrinsic::vector_reduce_fmul: {
    // Need to check for the reassoc flag to decide whether we want a
    // sequential reduction opcode or not.
    Register Dst = getOrCreateVReg(CI);
    Register ScalarSrc = getOrCreateVReg(*CI.getArgOperand(0));
    Register VecSrc = getOrCreateVReg(*CI.getArgOperand(1));
    unsigned Opc = 0;
    if (!CI.hasAllowReassoc()) {
      // The sequential ordering case.
      Opc = ID == Intrinsic::vector_reduce_fadd
                ? TargetOpcode::G_VECREDUCE_SEQ_FADD
                : TargetOpcode::G_VECREDUCE_SEQ_FMUL;
      MIRBuilder.buildInstr(Opc, {Dst}, {ScalarSrc, VecSrc},
                            MachineInstr::copyFlagsFromInstruction(CI));
      return true;
    }
    // We split the operation into a separate G_FADD/G_FMUL + the reduce,
    // since the associativity doesn't matter.
    unsigned ScalarOpc;
    if (ID == Intrinsic::vector_reduce_fadd) {
      Opc = TargetOpcode::G_VECREDUCE_FADD;
      ScalarOpc = TargetOpcode::G_FADD;
    } else {
      Opc = TargetOpcode::G_VECREDUCE_FMUL;
      ScalarOpc = TargetOpcode::G_FMUL;
    }
    LLT DstTy = MRI->getType(Dst);
    auto Rdx = MIRBuilder.buildInstr(
        Opc, {DstTy}, {VecSrc}, MachineInstr::copyFlagsFromInstruction(CI));
    MIRBuilder.buildInstr(ScalarOpc, {Dst}, {ScalarSrc, Rdx},
                          MachineInstr::copyFlagsFromInstruction(CI));

    return true;
  }
  case Intrinsic::trap:
    return translateTrap(CI, MIRBuilder, TargetOpcode::G_TRAP);
  case Intrinsic::debugtrap:
    return translateTrap(CI, MIRBuilder, TargetOpcode::G_DEBUGTRAP);
  case Intrinsic::ubsantrap:
    return translateTrap(CI, MIRBuilder, TargetOpcode::G_UBSANTRAP);
  case Intrinsic::allow_runtime_check:
  case Intrinsic::allow_ubsan_check:
    MIRBuilder.buildCopy(getOrCreateVReg(CI),
                         getOrCreateVReg(*ConstantInt::getTrue(CI.getType())));
    return true;
  case Intrinsic::amdgcn_cs_chain:
    return translateCallBase(CI, MIRBuilder);
  case Intrinsic::fptrunc_round: {
    uint32_t Flags = MachineInstr::copyFlagsFromInstruction(CI);

    // Convert the metadata argument to a constant integer
    Metadata *MD = cast<MetadataAsValue>(CI.getArgOperand(1))->getMetadata();
    std::optional<RoundingMode> RoundMode =
        convertStrToRoundingMode(cast<MDString>(MD)->getString());

    // Add the Rounding mode as an integer
    MIRBuilder
        .buildInstr(TargetOpcode::G_INTRINSIC_FPTRUNC_ROUND,
                    {getOrCreateVReg(CI)},
                    {getOrCreateVReg(*CI.getArgOperand(0))}, Flags)
        .addImm((int)*RoundMode);

    return true;
  }
  case Intrinsic::is_fpclass: {
    Value *FpValue = CI.getOperand(0);
    ConstantInt *TestMaskValue = cast<ConstantInt>(CI.getOperand(1));

    MIRBuilder
        .buildInstr(TargetOpcode::G_IS_FPCLASS, {getOrCreateVReg(CI)},
                    {getOrCreateVReg(*FpValue)})
        .addImm(TestMaskValue->getZExtValue());

    return true;
  }
  case Intrinsic::set_fpenv: {
    Value *FPEnv = CI.getOperand(0);
    MIRBuilder.buildInstr(TargetOpcode::G_SET_FPENV, {},
                          {getOrCreateVReg(*FPEnv)});
    return true;
  }
  case Intrinsic::reset_fpenv: {
    MIRBuilder.buildInstr(TargetOpcode::G_RESET_FPENV, {}, {});
    return true;
  }
  case Intrinsic::set_fpmode: {
    Value *FPState = CI.getOperand(0);
    MIRBuilder.buildInstr(TargetOpcode::G_SET_FPMODE, {},
                          { getOrCreateVReg(*FPState) });
    return true;
  }
  case Intrinsic::reset_fpmode: {
    MIRBuilder.buildInstr(TargetOpcode::G_RESET_FPMODE, {}, {});
    return true;
  }
  case Intrinsic::vscale: {
    MIRBuilder.buildVScale(getOrCreateVReg(CI), 1);
    return true;
  }
  case Intrinsic::prefetch: {
    Value *Addr = CI.getOperand(0);
    unsigned RW = cast<ConstantInt>(CI.getOperand(1))->getZExtValue();
    unsigned Locality = cast<ConstantInt>(CI.getOperand(2))->getZExtValue();
    unsigned CacheType = cast<ConstantInt>(CI.getOperand(3))->getZExtValue();

    auto Flags = RW ? MachineMemOperand::MOStore : MachineMemOperand::MOLoad;
    auto &MMO = *MF->getMachineMemOperand(MachinePointerInfo(Addr), Flags,
                                          LLT(), Align());

    MIRBuilder.buildPrefetch(getOrCreateVReg(*Addr), RW, Locality, CacheType,
                             MMO);

    return true;
  }

  case Intrinsic::experimental_vector_interleave2:
  case Intrinsic::experimental_vector_deinterleave2: {
    // Both intrinsics have at least one operand.
    Value *Op0 = CI.getOperand(0);
    LLT ResTy = getLLTForType(*Op0->getType(), MIRBuilder.getDataLayout());
    if (!ResTy.isFixedVector())
      return false;

    if (CI.getIntrinsicID() == Intrinsic::experimental_vector_interleave2)
      return translateVectorInterleave2Intrinsic(CI, MIRBuilder);

    return translateVectorDeinterleave2Intrinsic(CI, MIRBuilder);
  }

#define INSTRUCTION(NAME, NARG, ROUND_MODE, INTRINSIC)  \
  case Intrinsic::INTRINSIC:
#include "llvm/IR/ConstrainedOps.def"
    return translateConstrainedFPIntrinsic(cast<ConstrainedFPIntrinsic>(CI),
                                           MIRBuilder);
  case Intrinsic::experimental_convergence_anchor:
  case Intrinsic::experimental_convergence_entry:
  case Intrinsic::experimental_convergence_loop:
    return translateConvergenceControlIntrinsic(CI, ID, MIRBuilder);
  }
  return false;
}

bool IRTranslator::translateInlineAsm(const CallBase &CB,
                                      MachineIRBuilder &MIRBuilder) {

  const InlineAsmLowering *ALI = MF->getSubtarget().getInlineAsmLowering();

  if (!ALI) {
    LLVM_DEBUG(
        dbgs() << "Inline asm lowering is not supported for this target yet\n");
    return false;
  }

  return ALI->lowerInlineAsm(
      MIRBuilder, CB, [&](const Value &Val) { return getOrCreateVRegs(Val); });
}

bool IRTranslator::translateCallBase(const CallBase &CB,
                                     MachineIRBuilder &MIRBuilder) {
  ArrayRef<Register> Res = getOrCreateVRegs(CB);

  SmallVector<ArrayRef<Register>, 8> Args;
  Register SwiftInVReg = 0;
  Register SwiftErrorVReg = 0;
  for (const auto &Arg : CB.args()) {
    if (CLI->supportSwiftError() && isSwiftError(Arg)) {
      assert(SwiftInVReg == 0 && "Expected only one swift error argument");
      LLT Ty = getLLTForType(*Arg->getType(), *DL);
      SwiftInVReg = MRI->createGenericVirtualRegister(Ty);
      MIRBuilder.buildCopy(SwiftInVReg, SwiftError.getOrCreateVRegUseAt(
                                            &CB, &MIRBuilder.getMBB(), Arg));
      Args.emplace_back(ArrayRef(SwiftInVReg));
      SwiftErrorVReg =
          SwiftError.getOrCreateVRegDefAt(&CB, &MIRBuilder.getMBB(), Arg);
      continue;
    }
    Args.push_back(getOrCreateVRegs(*Arg));
  }

  if (auto *CI = dyn_cast<CallInst>(&CB)) {
    if (ORE->enabled()) {
      if (MemoryOpRemark::canHandle(CI, *LibInfo)) {
        MemoryOpRemark R(*ORE, "gisel-irtranslator-memsize", *DL, *LibInfo);
        R.visit(CI);
      }
    }
  }

  Register ConvergenceCtrlToken = 0;
  if (auto Bundle = CB.getOperandBundle(LLVMContext::OB_convergencectrl)) {
    const auto &Token = *Bundle->Inputs[0].get();
    ConvergenceCtrlToken = getOrCreateConvergenceTokenVReg(Token);
  }

  // We don't set HasCalls on MFI here yet because call lowering may decide to
  // optimize into tail calls. Instead, we defer that to selection where a final
  // scan is done to check if any instructions are calls.
  bool Success = CLI->lowerCall(
      MIRBuilder, CB, Res, Args, SwiftErrorVReg, ConvergenceCtrlToken,
      [&]() { return getOrCreateVReg(*CB.getCalledOperand()); });

  // Check if we just inserted a tail call.
  if (Success) {
    assert(!HasTailCall && "Can't tail call return twice from block?");
    const TargetInstrInfo *TII = MF->getSubtarget().getInstrInfo();
    HasTailCall = TII->isTailCall(*std::prev(MIRBuilder.getInsertPt()));
  }

  return Success;
}

bool IRTranslator::translateCall(const User &U, MachineIRBuilder &MIRBuilder) {
  const CallInst &CI = cast<CallInst>(U);
  auto TII = MF->getTarget().getIntrinsicInfo();
  const Function *F = CI.getCalledFunction();

  // FIXME: support Windows dllimport function calls and calls through
  // weak symbols.
  if (F && (F->hasDLLImportStorageClass() ||
            (MF->getTarget().getTargetTriple().isOSWindows() &&
             F->hasExternalWeakLinkage())))
    return false;

  // FIXME: support control flow guard targets.
  if (CI.countOperandBundlesOfType(LLVMContext::OB_cfguardtarget))
    return false;

  // FIXME: support statepoints and related.
  if (isa<GCStatepointInst, GCRelocateInst, GCResultInst>(U))
    return false;

  if (CI.isInlineAsm())
    return translateInlineAsm(CI, MIRBuilder);

  diagnoseDontCall(CI);

  Intrinsic::ID ID = Intrinsic::not_intrinsic;
  if (F && F->isIntrinsic()) {
    ID = F->getIntrinsicID();
    if (TII && ID == Intrinsic::not_intrinsic)
      ID = static_cast<Intrinsic::ID>(TII->getIntrinsicID(F));
  }

  if (!F || !F->isIntrinsic() || ID == Intrinsic::not_intrinsic)
    return translateCallBase(CI, MIRBuilder);

  assert(ID != Intrinsic::not_intrinsic && "unknown intrinsic");

  if (translateKnownIntrinsic(CI, ID, MIRBuilder))
    return true;

  ArrayRef<Register> ResultRegs;
  if (!CI.getType()->isVoidTy())
    ResultRegs = getOrCreateVRegs(CI);

  // Ignore the callsite attributes. Backend code is most likely not expecting
  // an intrinsic to sometimes have side effects and sometimes not.
  MachineInstrBuilder MIB = MIRBuilder.buildIntrinsic(ID, ResultRegs);
  if (isa<FPMathOperator>(CI))
    MIB->copyIRFlags(CI);

  for (const auto &Arg : enumerate(CI.args())) {
    // If this is required to be an immediate, don't materialize it in a
    // register.
    if (CI.paramHasAttr(Arg.index(), Attribute::ImmArg)) {
      if (ConstantInt *CI = dyn_cast<ConstantInt>(Arg.value())) {
        // imm arguments are more convenient than cimm (and realistically
        // probably sufficient), so use them.
        assert(CI->getBitWidth() <= 64 &&
               "large intrinsic immediates not handled");
        MIB.addImm(CI->getSExtValue());
      } else {
        MIB.addFPImm(cast<ConstantFP>(Arg.value()));
      }
    } else if (auto *MDVal = dyn_cast<MetadataAsValue>(Arg.value())) {
      auto *MD = MDVal->getMetadata();
      auto *MDN = dyn_cast<MDNode>(MD);
      if (!MDN) {
        if (auto *ConstMD = dyn_cast<ConstantAsMetadata>(MD))
          MDN = MDNode::get(MF->getFunction().getContext(), ConstMD);
        else // This was probably an MDString.
          return false;
      }
      MIB.addMetadata(MDN);
    } else {
      ArrayRef<Register> VRegs = getOrCreateVRegs(*Arg.value());
      if (VRegs.size() > 1)
        return false;
      MIB.addUse(VRegs[0]);
    }
  }

  // Add a MachineMemOperand if it is a target mem intrinsic.
  TargetLowering::IntrinsicInfo Info;
  // TODO: Add a GlobalISel version of getTgtMemIntrinsic.
  if (TLI->getTgtMemIntrinsic(Info, CI, *MF, ID)) {
    Align Alignment = Info.align.value_or(
        DL->getABITypeAlign(Info.memVT.getTypeForEVT(F->getContext())));
    LLT MemTy = Info.memVT.isSimple()
                    ? getLLTForMVT(Info.memVT.getSimpleVT())
                    : LLT::scalar(Info.memVT.getStoreSizeInBits());

    // TODO: We currently just fallback to address space 0 if getTgtMemIntrinsic
    //       didn't yield anything useful.
    MachinePointerInfo MPI;
    if (Info.ptrVal)
      MPI = MachinePointerInfo(Info.ptrVal, Info.offset);
    else if (Info.fallbackAddressSpace)
      MPI = MachinePointerInfo(*Info.fallbackAddressSpace);
    MIB.addMemOperand(
        MF->getMachineMemOperand(MPI, Info.flags, MemTy, Alignment, CI.getAAMetadata()));
  }

  if (CI.isConvergent()) {
    if (auto Bundle = CI.getOperandBundle(LLVMContext::OB_convergencectrl)) {
      auto *Token = Bundle->Inputs[0].get();
      Register TokenReg = getOrCreateVReg(*Token);
      MIB.addUse(TokenReg, RegState::Implicit);
    }
  }

  return true;
}

bool IRTranslator::findUnwindDestinations(
    const BasicBlock *EHPadBB,
    BranchProbability Prob,
    SmallVectorImpl<std::pair<MachineBasicBlock *, BranchProbability>>
        &UnwindDests) {
  EHPersonality Personality = classifyEHPersonality(
      EHPadBB->getParent()->getFunction().getPersonalityFn());
  bool IsMSVCCXX = Personality == EHPersonality::MSVC_CXX;
  bool IsCoreCLR = Personality == EHPersonality::CoreCLR;
  bool IsWasmCXX = Personality == EHPersonality::Wasm_CXX;
  bool IsSEH = isAsynchronousEHPersonality(Personality);

  if (IsWasmCXX) {
    // Ignore this for now.
    return false;
  }

  while (EHPadBB) {
    const Instruction *Pad = EHPadBB->getFirstNonPHI();
    BasicBlock *NewEHPadBB = nullptr;
    if (isa<LandingPadInst>(Pad)) {
      // Stop on landingpads. They are not funclets.
      UnwindDests.emplace_back(&getMBB(*EHPadBB), Prob);
      break;
    }
    if (isa<CleanupPadInst>(Pad)) {
      // Stop on cleanup pads. Cleanups are always funclet entries for all known
      // personalities.
      UnwindDests.emplace_back(&getMBB(*EHPadBB), Prob);
      UnwindDests.back().first->setIsEHScopeEntry();
      UnwindDests.back().first->setIsEHFuncletEntry();
      break;
    }
    if (auto *CatchSwitch = dyn_cast<CatchSwitchInst>(Pad)) {
      // Add the catchpad handlers to the possible destinations.
      for (const BasicBlock *CatchPadBB : CatchSwitch->handlers()) {
        UnwindDests.emplace_back(&getMBB(*CatchPadBB), Prob);
        // For MSVC++ and the CLR, catchblocks are funclets and need prologues.
        if (IsMSVCCXX || IsCoreCLR)
          UnwindDests.back().first->setIsEHFuncletEntry();
        if (!IsSEH)
          UnwindDests.back().first->setIsEHScopeEntry();
      }
      NewEHPadBB = CatchSwitch->getUnwindDest();
    } else {
      continue;
    }

    BranchProbabilityInfo *BPI = FuncInfo.BPI;
    if (BPI && NewEHPadBB)
      Prob *= BPI->getEdgeProbability(EHPadBB, NewEHPadBB);
    EHPadBB = NewEHPadBB;
  }
  return true;
}

bool IRTranslator::translateInvoke(const User &U,
                                   MachineIRBuilder &MIRBuilder) {
  const InvokeInst &I = cast<InvokeInst>(U);
  MCContext &Context = MF->getContext();

  const BasicBlock *ReturnBB = I.getSuccessor(0);
  const BasicBlock *EHPadBB = I.getSuccessor(1);

  const Function *Fn = I.getCalledFunction();

  // FIXME: support invoking patchpoint and statepoint intrinsics.
  if (Fn && Fn->isIntrinsic())
    return false;

  // FIXME: support whatever these are.
  if (I.countOperandBundlesOfType(LLVMContext::OB_deopt))
    return false;

  // FIXME: support control flow guard targets.
  if (I.countOperandBundlesOfType(LLVMContext::OB_cfguardtarget))
    return false;

  // FIXME: support Windows exception handling.
  if (!isa<LandingPadInst>(EHPadBB->getFirstNonPHI()))
    return false;

  // FIXME: support Windows dllimport function calls and calls through
  // weak symbols.
  if (Fn && (Fn->hasDLLImportStorageClass() ||
            (MF->getTarget().getTargetTriple().isOSWindows() &&
             Fn->hasExternalWeakLinkage())))
    return false;

  bool LowerInlineAsm = I.isInlineAsm();
  bool NeedEHLabel = true;

  // Emit the actual call, bracketed by EH_LABELs so that the MF knows about
  // the region covered by the try.
  MCSymbol *BeginSymbol = nullptr;
  if (NeedEHLabel) {
    MIRBuilder.buildInstr(TargetOpcode::G_INVOKE_REGION_START);
    BeginSymbol = Context.createTempSymbol();
    MIRBuilder.buildInstr(TargetOpcode::EH_LABEL).addSym(BeginSymbol);
  }

  if (LowerInlineAsm) {
    if (!translateInlineAsm(I, MIRBuilder))
      return false;
  } else if (!translateCallBase(I, MIRBuilder))
    return false;

  MCSymbol *EndSymbol = nullptr;
  if (NeedEHLabel) {
    EndSymbol = Context.createTempSymbol();
    MIRBuilder.buildInstr(TargetOpcode::EH_LABEL).addSym(EndSymbol);
  }

  SmallVector<std::pair<MachineBasicBlock *, BranchProbability>, 1> UnwindDests;
  BranchProbabilityInfo *BPI = FuncInfo.BPI;
  MachineBasicBlock *InvokeMBB = &MIRBuilder.getMBB();
  BranchProbability EHPadBBProb =
      BPI ? BPI->getEdgeProbability(InvokeMBB->getBasicBlock(), EHPadBB)
          : BranchProbability::getZero();

  if (!findUnwindDestinations(EHPadBB, EHPadBBProb, UnwindDests))
    return false;

  MachineBasicBlock &EHPadMBB = getMBB(*EHPadBB),
                    &ReturnMBB = getMBB(*ReturnBB);
  // Update successor info.
  addSuccessorWithProb(InvokeMBB, &ReturnMBB);
  for (auto &UnwindDest : UnwindDests) {
    UnwindDest.first->setIsEHPad();
    addSuccessorWithProb(InvokeMBB, UnwindDest.first, UnwindDest.second);
  }
  InvokeMBB->normalizeSuccProbs();

  if (NeedEHLabel) {
    assert(BeginSymbol && "Expected a begin symbol!");
    assert(EndSymbol && "Expected an end symbol!");
    MF->addInvoke(&EHPadMBB, BeginSymbol, EndSymbol);
  }

  MIRBuilder.buildBr(ReturnMBB);
  return true;
}

bool IRTranslator::translateCallBr(const User &U,
                                   MachineIRBuilder &MIRBuilder) {
  // FIXME: Implement this.
  return false;
}

bool IRTranslator::translateLandingPad(const User &U,
                                       MachineIRBuilder &MIRBuilder) {
  const LandingPadInst &LP = cast<LandingPadInst>(U);

  MachineBasicBlock &MBB = MIRBuilder.getMBB();

  MBB.setIsEHPad();

  // If there aren't registers to copy the values into (e.g., during SjLj
  // exceptions), then don't bother.
  const Constant *PersonalityFn = MF->getFunction().getPersonalityFn();
  if (TLI->getExceptionPointerRegister(PersonalityFn) == 0 &&
      TLI->getExceptionSelectorRegister(PersonalityFn) == 0)
    return true;

  // If landingpad's return type is token type, we don't create DAG nodes
  // for its exception pointer and selector value. The extraction of exception
  // pointer or selector value from token type landingpads is not currently
  // supported.
  if (LP.getType()->isTokenTy())
    return true;

  // Add a label to mark the beginning of the landing pad.  Deletion of the
  // landing pad can thus be detected via the MachineModuleInfo.
  MIRBuilder.buildInstr(TargetOpcode::EH_LABEL)
    .addSym(MF->addLandingPad(&MBB));

  // If the unwinder does not preserve all registers, ensure that the
  // function marks the clobbered registers as used.
  const TargetRegisterInfo &TRI = *MF->getSubtarget().getRegisterInfo();
  if (auto *RegMask = TRI.getCustomEHPadPreservedMask(*MF))
    MF->getRegInfo().addPhysRegsUsedFromRegMask(RegMask);

  LLT Ty = getLLTForType(*LP.getType(), *DL);
  Register Undef = MRI->createGenericVirtualRegister(Ty);
  MIRBuilder.buildUndef(Undef);

  SmallVector<LLT, 2> Tys;
  for (Type *Ty : cast<StructType>(LP.getType())->elements())
    Tys.push_back(getLLTForType(*Ty, *DL));
  assert(Tys.size() == 2 && "Only two-valued landingpads are supported");

  // Mark exception register as live in.
  Register ExceptionReg = TLI->getExceptionPointerRegister(PersonalityFn);
  if (!ExceptionReg)
    return false;

  MBB.addLiveIn(ExceptionReg);
  ArrayRef<Register> ResRegs = getOrCreateVRegs(LP);
  MIRBuilder.buildCopy(ResRegs[0], ExceptionReg);

  Register SelectorReg = TLI->getExceptionSelectorRegister(PersonalityFn);
  if (!SelectorReg)
    return false;

  MBB.addLiveIn(SelectorReg);
  Register PtrVReg = MRI->createGenericVirtualRegister(Tys[0]);
  MIRBuilder.buildCopy(PtrVReg, SelectorReg);
  MIRBuilder.buildCast(ResRegs[1], PtrVReg);

  return true;
}

bool IRTranslator::translateAlloca(const User &U,
                                   MachineIRBuilder &MIRBuilder) {
  auto &AI = cast<AllocaInst>(U);

  if (AI.isSwiftError())
    return true;

  if (AI.isStaticAlloca()) {
    Register Res = getOrCreateVReg(AI);
    int FI = getOrCreateFrameIndex(AI);
    MIRBuilder.buildFrameIndex(Res, FI);
    return true;
  }

  // FIXME: support stack probing for Windows.
  if (MF->getTarget().getTargetTriple().isOSWindows())
    return false;

  // Now we're in the harder dynamic case.
  Register NumElts = getOrCreateVReg(*AI.getArraySize());
  Type *IntPtrIRTy = DL->getIntPtrType(AI.getType());
  LLT IntPtrTy = getLLTForType(*IntPtrIRTy, *DL);
  if (MRI->getType(NumElts) != IntPtrTy) {
    Register ExtElts = MRI->createGenericVirtualRegister(IntPtrTy);
    MIRBuilder.buildZExtOrTrunc(ExtElts, NumElts);
    NumElts = ExtElts;
  }

  Type *Ty = AI.getAllocatedType();

  Register AllocSize = MRI->createGenericVirtualRegister(IntPtrTy);
  Register TySize =
      getOrCreateVReg(*ConstantInt::get(IntPtrIRTy, DL->getTypeAllocSize(Ty)));
  MIRBuilder.buildMul(AllocSize, NumElts, TySize);

  // Round the size of the allocation up to the stack alignment size
  // by add SA-1 to the size. This doesn't overflow because we're computing
  // an address inside an alloca.
  Align StackAlign = MF->getSubtarget().getFrameLowering()->getStackAlign();
  auto SAMinusOne = MIRBuilder.buildConstant(IntPtrTy, StackAlign.value() - 1);
  auto AllocAdd = MIRBuilder.buildAdd(IntPtrTy, AllocSize, SAMinusOne,
                                      MachineInstr::NoUWrap);
  auto AlignCst =
      MIRBuilder.buildConstant(IntPtrTy, ~(uint64_t)(StackAlign.value() - 1));
  auto AlignedAlloc = MIRBuilder.buildAnd(IntPtrTy, AllocAdd, AlignCst);

  Align Alignment = std::max(AI.getAlign(), DL->getPrefTypeAlign(Ty));
  if (Alignment <= StackAlign)
    Alignment = Align(1);
  MIRBuilder.buildDynStackAlloc(getOrCreateVReg(AI), AlignedAlloc, Alignment);

  MF->getFrameInfo().CreateVariableSizedObject(Alignment, &AI);
  assert(MF->getFrameInfo().hasVarSizedObjects());
  return true;
}

bool IRTranslator::translateVAArg(const User &U, MachineIRBuilder &MIRBuilder) {
  // FIXME: We may need more info about the type. Because of how LLT works,
  // we're completely discarding the i64/double distinction here (amongst
  // others). Fortunately the ABIs I know of where that matters don't use va_arg
  // anyway but that's not guaranteed.
  MIRBuilder.buildInstr(TargetOpcode::G_VAARG, {getOrCreateVReg(U)},
                        {getOrCreateVReg(*U.getOperand(0)),
                         DL->getABITypeAlign(U.getType()).value()});
  return true;
}

bool IRTranslator::translateUnreachable(const User &U, MachineIRBuilder &MIRBuilder) {
  if (!MF->getTarget().Options.TrapUnreachable)
    return true;

  auto &UI = cast<UnreachableInst>(U);
  // We may be able to ignore unreachable behind a noreturn call.
  if (MF->getTarget().Options.NoTrapAfterNoreturn) {
    const BasicBlock &BB = *UI.getParent();
    if (&UI != &BB.front()) {
      BasicBlock::const_iterator PredI =
        std::prev(BasicBlock::const_iterator(UI));
      if (const CallInst *Call = dyn_cast<CallInst>(&*PredI)) {
        if (Call->doesNotReturn())
          return true;
      }
    }
  }

  MIRBuilder.buildTrap();
  return true;
}

bool IRTranslator::translateInsertElement(const User &U,
                                          MachineIRBuilder &MIRBuilder) {
  // If it is a <1 x Ty> vector, use the scalar as it is
  // not a legal vector type in LLT.
  if (auto *FVT = dyn_cast<FixedVectorType>(U.getType());
      FVT && FVT->getNumElements() == 1)
    return translateCopy(U, *U.getOperand(1), MIRBuilder);

  Register Res = getOrCreateVReg(U);
  Register Val = getOrCreateVReg(*U.getOperand(0));
  Register Elt = getOrCreateVReg(*U.getOperand(1));
  unsigned PreferredVecIdxWidth = TLI->getVectorIdxTy(*DL).getSizeInBits();
  Register Idx;
  if (auto *CI = dyn_cast<ConstantInt>(U.getOperand(2))) {
    if (CI->getBitWidth() != PreferredVecIdxWidth) {
      APInt NewIdx = CI->getValue().zextOrTrunc(PreferredVecIdxWidth);
      auto *NewIdxCI = ConstantInt::get(CI->getContext(), NewIdx);
      Idx = getOrCreateVReg(*NewIdxCI);
    }
  }
  if (!Idx)
    Idx = getOrCreateVReg(*U.getOperand(2));
  if (MRI->getType(Idx).getSizeInBits() != PreferredVecIdxWidth) {
    const LLT VecIdxTy = LLT::scalar(PreferredVecIdxWidth);
    Idx = MIRBuilder.buildZExtOrTrunc(VecIdxTy, Idx).getReg(0);
  }
  MIRBuilder.buildInsertVectorElement(Res, Val, Elt, Idx);
  return true;
}

bool IRTranslator::translateExtractElement(const User &U,
                                           MachineIRBuilder &MIRBuilder) {
  // If it is a <1 x Ty> vector, use the scalar as it is
  // not a legal vector type in LLT.
  if (cast<FixedVectorType>(U.getOperand(0)->getType())->getNumElements() == 1)
    return translateCopy(U, *U.getOperand(0), MIRBuilder);

  Register Res = getOrCreateVReg(U);
  Register Val = getOrCreateVReg(*U.getOperand(0));
  unsigned PreferredVecIdxWidth = TLI->getVectorIdxTy(*DL).getSizeInBits();
  Register Idx;
  if (auto *CI = dyn_cast<ConstantInt>(U.getOperand(1))) {
    if (CI->getBitWidth() != PreferredVecIdxWidth) {
      APInt NewIdx = CI->getValue().zextOrTrunc(PreferredVecIdxWidth);
      auto *NewIdxCI = ConstantInt::get(CI->getContext(), NewIdx);
      Idx = getOrCreateVReg(*NewIdxCI);
    }
  }
  if (!Idx)
    Idx = getOrCreateVReg(*U.getOperand(1));
  if (MRI->getType(Idx).getSizeInBits() != PreferredVecIdxWidth) {
    const LLT VecIdxTy = LLT::scalar(PreferredVecIdxWidth);
    Idx = MIRBuilder.buildZExtOrTrunc(VecIdxTy, Idx).getReg(0);
  }
  MIRBuilder.buildExtractVectorElement(Res, Val, Idx);
  return true;
}

bool IRTranslator::translateShuffleVector(const User &U,
                                          MachineIRBuilder &MIRBuilder) {
  // A ShuffleVector that has operates on scalable vectors is a splat vector
  // where the value of the splat vector is the 0th element of the first
  // operand, since the index mask operand is the zeroinitializer (undef and
  // poison are treated as zeroinitializer here).
  if (U.getOperand(0)->getType()->isScalableTy()) {
    Value *Op0 = U.getOperand(0);
    auto SplatVal = MIRBuilder.buildExtractVectorElementConstant(
        LLT::scalar(Op0->getType()->getScalarSizeInBits()),
        getOrCreateVReg(*Op0), 0);
    MIRBuilder.buildSplatVector(getOrCreateVReg(U), SplatVal);
    return true;
  }

  ArrayRef<int> Mask;
  if (auto *SVI = dyn_cast<ShuffleVectorInst>(&U))
    Mask = SVI->getShuffleMask();
  else
    Mask = cast<ConstantExpr>(U).getShuffleMask();
  ArrayRef<int> MaskAlloc = MF->allocateShuffleMask(Mask);
  MIRBuilder
      .buildInstr(TargetOpcode::G_SHUFFLE_VECTOR, {getOrCreateVReg(U)},
                  {getOrCreateVReg(*U.getOperand(0)),
                   getOrCreateVReg(*U.getOperand(1))})
      .addShuffleMask(MaskAlloc);
  return true;
}

bool IRTranslator::translatePHI(const User &U, MachineIRBuilder &MIRBuilder) {
  const PHINode &PI = cast<PHINode>(U);

  SmallVector<MachineInstr *, 4> Insts;
  for (auto Reg : getOrCreateVRegs(PI)) {
    auto MIB = MIRBuilder.buildInstr(TargetOpcode::G_PHI, {Reg}, {});
    Insts.push_back(MIB.getInstr());
  }

  PendingPHIs.emplace_back(&PI, std::move(Insts));
  return true;
}

bool IRTranslator::translateAtomicCmpXchg(const User &U,
                                          MachineIRBuilder &MIRBuilder) {
  const AtomicCmpXchgInst &I = cast<AtomicCmpXchgInst>(U);

  auto Flags = TLI->getAtomicMemOperandFlags(I, *DL);

  auto Res = getOrCreateVRegs(I);
  Register OldValRes = Res[0];
  Register SuccessRes = Res[1];
  Register Addr = getOrCreateVReg(*I.getPointerOperand());
  Register Cmp = getOrCreateVReg(*I.getCompareOperand());
  Register NewVal = getOrCreateVReg(*I.getNewValOperand());

  MIRBuilder.buildAtomicCmpXchgWithSuccess(
      OldValRes, SuccessRes, Addr, Cmp, NewVal,
      *MF->getMachineMemOperand(
          MachinePointerInfo(I.getPointerOperand()), Flags, MRI->getType(Cmp),
          getMemOpAlign(I), I.getAAMetadata(), nullptr, I.getSyncScopeID(),
          I.getSuccessOrdering(), I.getFailureOrdering()));
  return true;
}

bool IRTranslator::translateAtomicRMW(const User &U,
                                      MachineIRBuilder &MIRBuilder) {
  const AtomicRMWInst &I = cast<AtomicRMWInst>(U);
  auto Flags = TLI->getAtomicMemOperandFlags(I, *DL);

  Register Res = getOrCreateVReg(I);
  Register Addr = getOrCreateVReg(*I.getPointerOperand());
  Register Val = getOrCreateVReg(*I.getValOperand());

  unsigned Opcode = 0;
  switch (I.getOperation()) {
  default:
    return false;
  case AtomicRMWInst::Xchg:
    Opcode = TargetOpcode::G_ATOMICRMW_XCHG;
    break;
  case AtomicRMWInst::Add:
    Opcode = TargetOpcode::G_ATOMICRMW_ADD;
    break;
  case AtomicRMWInst::Sub:
    Opcode = TargetOpcode::G_ATOMICRMW_SUB;
    break;
  case AtomicRMWInst::And:
    Opcode = TargetOpcode::G_ATOMICRMW_AND;
    break;
  case AtomicRMWInst::Nand:
    Opcode = TargetOpcode::G_ATOMICRMW_NAND;
    break;
  case AtomicRMWInst::Or:
    Opcode = TargetOpcode::G_ATOMICRMW_OR;
    break;
  case AtomicRMWInst::Xor:
    Opcode = TargetOpcode::G_ATOMICRMW_XOR;
    break;
  case AtomicRMWInst::Max:
    Opcode = TargetOpcode::G_ATOMICRMW_MAX;
    break;
  case AtomicRMWInst::Min:
    Opcode = TargetOpcode::G_ATOMICRMW_MIN;
    break;
  case AtomicRMWInst::UMax:
    Opcode = TargetOpcode::G_ATOMICRMW_UMAX;
    break;
  case AtomicRMWInst::UMin:
    Opcode = TargetOpcode::G_ATOMICRMW_UMIN;
    break;
  case AtomicRMWInst::FAdd:
    Opcode = TargetOpcode::G_ATOMICRMW_FADD;
    break;
  case AtomicRMWInst::FSub:
    Opcode = TargetOpcode::G_ATOMICRMW_FSUB;
    break;
  case AtomicRMWInst::FMax:
    Opcode = TargetOpcode::G_ATOMICRMW_FMAX;
    break;
  case AtomicRMWInst::FMin:
    Opcode = TargetOpcode::G_ATOMICRMW_FMIN;
    break;
  case AtomicRMWInst::UIncWrap:
    Opcode = TargetOpcode::G_ATOMICRMW_UINC_WRAP;
    break;
  case AtomicRMWInst::UDecWrap:
    Opcode = TargetOpcode::G_ATOMICRMW_UDEC_WRAP;
    break;
  }

  MIRBuilder.buildAtomicRMW(
      Opcode, Res, Addr, Val,
      *MF->getMachineMemOperand(MachinePointerInfo(I.getPointerOperand()),
                                Flags, MRI->getType(Val), getMemOpAlign(I),
                                I.getAAMetadata(), nullptr, I.getSyncScopeID(),
                                I.getOrdering()));
  return true;
}

bool IRTranslator::translateFence(const User &U,
                                  MachineIRBuilder &MIRBuilder) {
  const FenceInst &Fence = cast<FenceInst>(U);
  MIRBuilder.buildFence(static_cast<unsigned>(Fence.getOrdering()),
                        Fence.getSyncScopeID());
  return true;
}

bool IRTranslator::translateFreeze(const User &U,
                                   MachineIRBuilder &MIRBuilder) {
  const ArrayRef<Register> DstRegs = getOrCreateVRegs(U);
  const ArrayRef<Register> SrcRegs = getOrCreateVRegs(*U.getOperand(0));

  assert(DstRegs.size() == SrcRegs.size() &&
         "Freeze with different source and destination type?");

  for (unsigned I = 0; I < DstRegs.size(); ++I) {
    MIRBuilder.buildFreeze(DstRegs[I], SrcRegs[I]);
  }

  return true;
}

void IRTranslator::finishPendingPhis() {
#ifndef NDEBUG
  DILocationVerifier Verifier;
  GISelObserverWrapper WrapperObserver(&Verifier);
  RAIIDelegateInstaller DelInstall(*MF, &WrapperObserver);
#endif // ifndef NDEBUG
  for (auto &Phi : PendingPHIs) {
    const PHINode *PI = Phi.first;
    if (PI->getType()->isEmptyTy())
      continue;
    ArrayRef<MachineInstr *> ComponentPHIs = Phi.second;
    MachineBasicBlock *PhiMBB = ComponentPHIs[0]->getParent();
    EntryBuilder->setDebugLoc(PI->getDebugLoc());
#ifndef NDEBUG
    Verifier.setCurrentInst(PI);
#endif // ifndef NDEBUG

    SmallSet<const MachineBasicBlock *, 16> SeenPreds;
    for (unsigned i = 0; i < PI->getNumIncomingValues(); ++i) {
      auto IRPred = PI->getIncomingBlock(i);
      ArrayRef<Register> ValRegs = getOrCreateVRegs(*PI->getIncomingValue(i));
      for (auto *Pred : getMachinePredBBs({IRPred, PI->getParent()})) {
        if (SeenPreds.count(Pred) || !PhiMBB->isPredecessor(Pred))
          continue;
        SeenPreds.insert(Pred);
        for (unsigned j = 0; j < ValRegs.size(); ++j) {
          MachineInstrBuilder MIB(*MF, ComponentPHIs[j]);
          MIB.addUse(ValRegs[j]);
          MIB.addMBB(Pred);
        }
      }
    }
  }
}

void IRTranslator::translateDbgValueRecord(Value *V, bool HasArgList,
                                     const DILocalVariable *Variable,
                                     const DIExpression *Expression,
                                     const DebugLoc &DL,
                                     MachineIRBuilder &MIRBuilder) {
  assert(Variable->isValidLocationForIntrinsic(DL) &&
         "Expected inlined-at fields to agree");
  // Act as if we're handling a debug intrinsic.
  MIRBuilder.setDebugLoc(DL);

  if (!V || HasArgList) {
    // DI cannot produce a valid DBG_VALUE, so produce an undef DBG_VALUE to
    // terminate any prior location.
    MIRBuilder.buildIndirectDbgValue(0, Variable, Expression);
    return;
  }

  if (const auto *CI = dyn_cast<Constant>(V)) {
    MIRBuilder.buildConstDbgValue(*CI, Variable, Expression);
    return;
  }

  if (auto *AI = dyn_cast<AllocaInst>(V);
      AI && AI->isStaticAlloca() && Expression->startsWithDeref()) {
    // If the value is an alloca and the expression starts with a
    // dereference, track a stack slot instead of a register, as registers
    // may be clobbered.
    auto ExprOperands = Expression->getElements();
    auto *ExprDerefRemoved =
        DIExpression::get(AI->getContext(), ExprOperands.drop_front());
    MIRBuilder.buildFIDbgValue(getOrCreateFrameIndex(*AI), Variable,
                               ExprDerefRemoved);
    return;
  }
  if (translateIfEntryValueArgument(false, V, Variable, Expression, DL,
                                    MIRBuilder))
    return;
  for (Register Reg : getOrCreateVRegs(*V)) {
    // FIXME: This does not handle register-indirect values at offset 0. The
    // direct/indirect thing shouldn't really be handled by something as
    // implicit as reg+noreg vs reg+imm in the first place, but it seems
    // pretty baked in right now.
    MIRBuilder.buildDirectDbgValue(Reg, Variable, Expression);
  }
  return;
}

void IRTranslator::translateDbgDeclareRecord(Value *Address, bool HasArgList,
                                     const DILocalVariable *Variable,
                                     const DIExpression *Expression,
                                     const DebugLoc &DL,
                                     MachineIRBuilder &MIRBuilder) {
  if (!Address || isa<UndefValue>(Address)) {
    LLVM_DEBUG(dbgs() << "Dropping debug info for " << *Variable << "\n");
    return;
  }

  assert(Variable->isValidLocationForIntrinsic(DL) &&
         "Expected inlined-at fields to agree");
  auto AI = dyn_cast<AllocaInst>(Address);
  if (AI && AI->isStaticAlloca()) {
    // Static allocas are tracked at the MF level, no need for DBG_VALUE
    // instructions (in fact, they get ignored if they *do* exist).
    MF->setVariableDbgInfo(Variable, Expression,
                           getOrCreateFrameIndex(*AI), DL);
    return;
  }

  if (translateIfEntryValueArgument(true, Address, Variable,
                                    Expression, DL,
                                    MIRBuilder))
    return;

  // A dbg.declare describes the address of a source variable, so lower it
  // into an indirect DBG_VALUE.
  MIRBuilder.setDebugLoc(DL);
  MIRBuilder.buildIndirectDbgValue(getOrCreateVReg(*Address),
                                   Variable, Expression);
  return;
}

void IRTranslator::translateDbgInfo(const Instruction &Inst,
                                      MachineIRBuilder &MIRBuilder) {
  for (DbgRecord &DR : Inst.getDbgRecordRange()) {
    if (DbgLabelRecord *DLR = dyn_cast<DbgLabelRecord>(&DR)) {
      MIRBuilder.setDebugLoc(DLR->getDebugLoc());
      assert(DLR->getLabel() && "Missing label");
      assert(DLR->getLabel()->isValidLocationForIntrinsic(
                 MIRBuilder.getDebugLoc()) &&
             "Expected inlined-at fields to agree");
      MIRBuilder.buildDbgLabel(DLR->getLabel());
      continue;
    }
    DbgVariableRecord &DVR = cast<DbgVariableRecord>(DR);
    const DILocalVariable *Variable = DVR.getVariable();
    const DIExpression *Expression = DVR.getExpression();
    Value *V = DVR.getVariableLocationOp(0);
    if (DVR.isDbgDeclare())
      translateDbgDeclareRecord(V, DVR.hasArgList(), Variable, Expression,
                                DVR.getDebugLoc(), MIRBuilder);
    else
      translateDbgValueRecord(V, DVR.hasArgList(), Variable, Expression,
                              DVR.getDebugLoc(), MIRBuilder);
  }
}

bool IRTranslator::translate(const Instruction &Inst) {
  CurBuilder->setDebugLoc(Inst.getDebugLoc());
  CurBuilder->setPCSections(Inst.getMetadata(LLVMContext::MD_pcsections));

  if (TLI->fallBackToDAGISel(Inst))
    return false;

  switch (Inst.getOpcode()) {
#define HANDLE_INST(NUM, OPCODE, CLASS)                                        \
  case Instruction::OPCODE:                                                    \
    return translate##OPCODE(Inst, *CurBuilder.get());
#include "llvm/IR/Instruction.def"
  default:
    return false;
  }
}

bool IRTranslator::translate(const Constant &C, Register Reg) {
  // We only emit constants into the entry block from here. To prevent jumpy
  // debug behaviour remove debug line.
  if (auto CurrInstDL = CurBuilder->getDL())
    EntryBuilder->setDebugLoc(DebugLoc());

  if (auto CI = dyn_cast<ConstantInt>(&C))
    EntryBuilder->buildConstant(Reg, *CI);
  else if (auto CF = dyn_cast<ConstantFP>(&C))
    EntryBuilder->buildFConstant(Reg, *CF);
  else if (isa<UndefValue>(C))
    EntryBuilder->buildUndef(Reg);
  else if (isa<ConstantPointerNull>(C))
    EntryBuilder->buildConstant(Reg, 0);
  else if (auto GV = dyn_cast<GlobalValue>(&C))
    EntryBuilder->buildGlobalValue(Reg, GV);
  else if (auto CAZ = dyn_cast<ConstantAggregateZero>(&C)) {
    if (!isa<FixedVectorType>(CAZ->getType()))
      return false;
    // Return the scalar if it is a <1 x Ty> vector.
    unsigned NumElts = CAZ->getElementCount().getFixedValue();
    if (NumElts == 1)
      return translateCopy(C, *CAZ->getElementValue(0u), *EntryBuilder);
    SmallVector<Register, 4> Ops;
    for (unsigned I = 0; I < NumElts; ++I) {
      Constant &Elt = *CAZ->getElementValue(I);
      Ops.push_back(getOrCreateVReg(Elt));
    }
    EntryBuilder->buildBuildVector(Reg, Ops);
  } else if (auto CV = dyn_cast<ConstantDataVector>(&C)) {
    // Return the scalar if it is a <1 x Ty> vector.
    if (CV->getNumElements() == 1)
      return translateCopy(C, *CV->getElementAsConstant(0), *EntryBuilder);
    SmallVector<Register, 4> Ops;
    for (unsigned i = 0; i < CV->getNumElements(); ++i) {
      Constant &Elt = *CV->getElementAsConstant(i);
      Ops.push_back(getOrCreateVReg(Elt));
    }
    EntryBuilder->buildBuildVector(Reg, Ops);
  } else if (auto CE = dyn_cast<ConstantExpr>(&C)) {
    switch(CE->getOpcode()) {
#define HANDLE_INST(NUM, OPCODE, CLASS)                                        \
  case Instruction::OPCODE:                                                    \
    return translate##OPCODE(*CE, *EntryBuilder.get());
#include "llvm/IR/Instruction.def"
    default:
      return false;
    }
  } else if (auto CV = dyn_cast<ConstantVector>(&C)) {
    if (CV->getNumOperands() == 1)
      return translateCopy(C, *CV->getOperand(0), *EntryBuilder);
    SmallVector<Register, 4> Ops;
    for (unsigned i = 0; i < CV->getNumOperands(); ++i) {
      Ops.push_back(getOrCreateVReg(*CV->getOperand(i)));
    }
    EntryBuilder->buildBuildVector(Reg, Ops);
  } else if (auto *BA = dyn_cast<BlockAddress>(&C)) {
    EntryBuilder->buildBlockAddress(Reg, BA);
  } else
    return false;

  return true;
}

bool IRTranslator::finalizeBasicBlock(const BasicBlock &BB,
                                      MachineBasicBlock &MBB) {
  for (auto &BTB : SL->BitTestCases) {
    // Emit header first, if it wasn't already emitted.
    if (!BTB.Emitted)
      emitBitTestHeader(BTB, BTB.Parent);

    BranchProbability UnhandledProb = BTB.Prob;
    for (unsigned j = 0, ej = BTB.Cases.size(); j != ej; ++j) {
      UnhandledProb -= BTB.Cases[j].ExtraProb;
      // Set the current basic block to the mbb we wish to insert the code into
      MachineBasicBlock *MBB = BTB.Cases[j].ThisBB;
      // If all cases cover a contiguous range, it is not necessary to jump to
      // the default block after the last bit test fails. This is because the
      // range check during bit test header creation has guaranteed that every
      // case here doesn't go outside the range. In this case, there is no need
      // to perform the last bit test, as it will always be true. Instead, make
      // the second-to-last bit-test fall through to the target of the last bit
      // test, and delete the last bit test.

      MachineBasicBlock *NextMBB;
      if ((BTB.ContiguousRange || BTB.FallthroughUnreachable) && j + 2 == ej) {
        // Second-to-last bit-test with contiguous range: fall through to the
        // target of the final bit test.
        NextMBB = BTB.Cases[j + 1].TargetBB;
      } else if (j + 1 == ej) {
        // For the last bit test, fall through to Default.
        NextMBB = BTB.Default;
      } else {
        // Otherwise, fall through to the next bit test.
        NextMBB = BTB.Cases[j + 1].ThisBB;
      }

      emitBitTestCase(BTB, NextMBB, UnhandledProb, BTB.Reg, BTB.Cases[j], MBB);

      if ((BTB.ContiguousRange || BTB.FallthroughUnreachable) && j + 2 == ej) {
        // We need to record the replacement phi edge here that normally
        // happens in emitBitTestCase before we delete the case, otherwise the
        // phi edge will be lost.
        addMachineCFGPred({BTB.Parent->getBasicBlock(),
                           BTB.Cases[ej - 1].TargetBB->getBasicBlock()},
                          MBB);
        // Since we're not going to use the final bit test, remove it.
        BTB.Cases.pop_back();
        break;
      }
    }
    // This is "default" BB. We have two jumps to it. From "header" BB and from
    // last "case" BB, unless the latter was skipped.
    CFGEdge HeaderToDefaultEdge = {BTB.Parent->getBasicBlock(),
                                   BTB.Default->getBasicBlock()};
    addMachineCFGPred(HeaderToDefaultEdge, BTB.Parent);
    if (!BTB.ContiguousRange) {
      addMachineCFGPred(HeaderToDefaultEdge, BTB.Cases.back().ThisBB);
    }
  }
  SL->BitTestCases.clear();

  for (auto &JTCase : SL->JTCases) {
    // Emit header first, if it wasn't already emitted.
    if (!JTCase.first.Emitted)
      emitJumpTableHeader(JTCase.second, JTCase.first, JTCase.first.HeaderBB);

    emitJumpTable(JTCase.second, JTCase.second.MBB);
  }
  SL->JTCases.clear();

  for (auto &SwCase : SL->SwitchCases)
    emitSwitchCase(SwCase, &CurBuilder->getMBB(), *CurBuilder);
  SL->SwitchCases.clear();

  // Check if we need to generate stack-protector guard checks.
  StackProtector &SP = getAnalysis<StackProtector>();
  if (SP.shouldEmitSDCheck(BB)) {
    bool FunctionBasedInstrumentation =
        TLI->getSSPStackGuardCheck(*MF->getFunction().getParent());
    SPDescriptor.initialize(&BB, &MBB, FunctionBasedInstrumentation);
  }
  // Handle stack protector.
  if (SPDescriptor.shouldEmitFunctionBasedCheckStackProtector()) {
    LLVM_DEBUG(dbgs() << "Unimplemented stack protector case\n");
    return false;
  } else if (SPDescriptor.shouldEmitStackProtector()) {
    MachineBasicBlock *ParentMBB = SPDescriptor.getParentMBB();
    MachineBasicBlock *SuccessMBB = SPDescriptor.getSuccessMBB();

    // Find the split point to split the parent mbb. At the same time copy all
    // physical registers used in the tail of parent mbb into virtual registers
    // before the split point and back into physical registers after the split
    // point. This prevents us needing to deal with Live-ins and many other
    // register allocation issues caused by us splitting the parent mbb. The
    // register allocator will clean up said virtual copies later on.
    MachineBasicBlock::iterator SplitPoint = findSplitPointForStackProtector(
        ParentMBB, *MF->getSubtarget().getInstrInfo());

    // Splice the terminator of ParentMBB into SuccessMBB.
    SuccessMBB->splice(SuccessMBB->end(), ParentMBB, SplitPoint,
                       ParentMBB->end());

    // Add compare/jump on neq/jump to the parent BB.
    if (!emitSPDescriptorParent(SPDescriptor, ParentMBB))
      return false;

    // CodeGen Failure MBB if we have not codegened it yet.
    MachineBasicBlock *FailureMBB = SPDescriptor.getFailureMBB();
    if (FailureMBB->empty()) {
      if (!emitSPDescriptorFailure(SPDescriptor, FailureMBB))
        return false;
    }

    // Clear the Per-BB State.
    SPDescriptor.resetPerBBState();
  }
  return true;
}

bool IRTranslator::emitSPDescriptorParent(StackProtectorDescriptor &SPD,
                                          MachineBasicBlock *ParentBB) {
  CurBuilder->setInsertPt(*ParentBB, ParentBB->end());
  // First create the loads to the guard/stack slot for the comparison.
  Type *PtrIRTy = PointerType::getUnqual(MF->getFunction().getContext());
  const LLT PtrTy = getLLTForType(*PtrIRTy, *DL);
  LLT PtrMemTy = getLLTForMVT(TLI->getPointerMemTy(*DL));

  MachineFrameInfo &MFI = ParentBB->getParent()->getFrameInfo();
  int FI = MFI.getStackProtectorIndex();

  Register Guard;
  Register StackSlotPtr = CurBuilder->buildFrameIndex(PtrTy, FI).getReg(0);
  const Module &M = *ParentBB->getParent()->getFunction().getParent();
  Align Align = DL->getPrefTypeAlign(PointerType::getUnqual(M.getContext()));

  // Generate code to load the content of the guard slot.
  Register GuardVal =
      CurBuilder
          ->buildLoad(PtrMemTy, StackSlotPtr,
                      MachinePointerInfo::getFixedStack(*MF, FI), Align,
                      MachineMemOperand::MOLoad | MachineMemOperand::MOVolatile)
          .getReg(0);

  if (TLI->useStackGuardXorFP()) {
    LLVM_DEBUG(dbgs() << "Stack protector xor'ing with FP not yet implemented");
    return false;
  }

  // Retrieve guard check function, nullptr if instrumentation is inlined.
  if (const Function *GuardCheckFn = TLI->getSSPStackGuardCheck(M)) {
    // This path is currently untestable on GlobalISel, since the only platform
    // that needs this seems to be Windows, and we fall back on that currently.
    // The code still lives here in case that changes.
    // Silence warning about unused variable until the code below that uses
    // 'GuardCheckFn' is enabled.
    (void)GuardCheckFn;
    return false;
#if 0
    // The target provides a guard check function to validate the guard value.
    // Generate a call to that function with the content of the guard slot as
    // argument.
    FunctionType *FnTy = GuardCheckFn->getFunctionType();
    assert(FnTy->getNumParams() == 1 && "Invalid function signature");
    ISD::ArgFlagsTy Flags;
    if (GuardCheckFn->hasAttribute(1, Attribute::AttrKind::InReg))
      Flags.setInReg();
    CallLowering::ArgInfo GuardArgInfo(
        {GuardVal, FnTy->getParamType(0), {Flags}});

    CallLowering::CallLoweringInfo Info;
    Info.OrigArgs.push_back(GuardArgInfo);
    Info.CallConv = GuardCheckFn->getCallingConv();
    Info.Callee = MachineOperand::CreateGA(GuardCheckFn, 0);
    Info.OrigRet = {Register(), FnTy->getReturnType()};
    if (!CLI->lowerCall(MIRBuilder, Info)) {
      LLVM_DEBUG(dbgs() << "Failed to lower call to stack protector check\n");
      return false;
    }
    return true;
#endif
  }

  // If useLoadStackGuardNode returns true, generate LOAD_STACK_GUARD.
  // Otherwise, emit a volatile load to retrieve the stack guard value.
  if (TLI->useLoadStackGuardNode()) {
    Guard =
        MRI->createGenericVirtualRegister(LLT::scalar(PtrTy.getSizeInBits()));
    getStackGuard(Guard, *CurBuilder);
  } else {
    // TODO: test using android subtarget when we support @llvm.thread.pointer.
    const Value *IRGuard = TLI->getSDagStackGuard(M);
    Register GuardPtr = getOrCreateVReg(*IRGuard);

    Guard = CurBuilder
                ->buildLoad(PtrMemTy, GuardPtr,
                            MachinePointerInfo::getFixedStack(*MF, FI), Align,
                            MachineMemOperand::MOLoad |
                                MachineMemOperand::MOVolatile)
                .getReg(0);
  }

  // Perform the comparison.
  auto Cmp =
      CurBuilder->buildICmp(CmpInst::ICMP_NE, LLT::scalar(1), Guard, GuardVal);
  // If the guard/stackslot do not equal, branch to failure MBB.
  CurBuilder->buildBrCond(Cmp, *SPD.getFailureMBB());
  // Otherwise branch to success MBB.
  CurBuilder->buildBr(*SPD.getSuccessMBB());
  return true;
}

bool IRTranslator::emitSPDescriptorFailure(StackProtectorDescriptor &SPD,
                                           MachineBasicBlock *FailureBB) {
  CurBuilder->setInsertPt(*FailureBB, FailureBB->end());

  const RTLIB::Libcall Libcall = RTLIB::STACKPROTECTOR_CHECK_FAIL;
  const char *Name = TLI->getLibcallName(Libcall);

  CallLowering::CallLoweringInfo Info;
  Info.CallConv = TLI->getLibcallCallingConv(Libcall);
  Info.Callee = MachineOperand::CreateES(Name);
  Info.OrigRet = {Register(), Type::getVoidTy(MF->getFunction().getContext()),
                  0};
  if (!CLI->lowerCall(*CurBuilder, Info)) {
    LLVM_DEBUG(dbgs() << "Failed to lower call to stack protector fail\n");
    return false;
  }

  // On PS4/PS5, the "return address" must still be within the calling
  // function, even if it's at the very end, so emit an explicit TRAP here.
  // WebAssembly needs an unreachable instruction after a non-returning call,
  // because the function return type can be different from __stack_chk_fail's
  // return type (void).
  const TargetMachine &TM = MF->getTarget();
  if (TM.getTargetTriple().isPS() || TM.getTargetTriple().isWasm()) {
    LLVM_DEBUG(dbgs() << "Unhandled trap emission for stack protector fail\n");
    return false;
  }
  return true;
}

void IRTranslator::finalizeFunction() {
  // Release the memory used by the different maps we
  // needed during the translation.
  PendingPHIs.clear();
  VMap.reset();
  FrameIndices.clear();
  MachinePreds.clear();
  // MachineIRBuilder::DebugLoc can outlive the DILocation it holds. Clear it
  // to avoid accessing free’d memory (in runOnMachineFunction) and to avoid
  // destroying it twice (in ~IRTranslator() and ~LLVMContext())
  EntryBuilder.reset();
  CurBuilder.reset();
  FuncInfo.clear();
  SPDescriptor.resetPerFunctionState();
}

/// Returns true if a BasicBlock \p BB within a variadic function contains a
/// variadic musttail call.
static bool checkForMustTailInVarArgFn(bool IsVarArg, const BasicBlock &BB) {
  if (!IsVarArg)
    return false;

  // Walk the block backwards, because tail calls usually only appear at the end
  // of a block.
  return llvm::any_of(llvm::reverse(BB), [](const Instruction &I) {
    const auto *CI = dyn_cast<CallInst>(&I);
    return CI && CI->isMustTailCall();
  });
}

bool IRTranslator::runOnMachineFunction(MachineFunction &CurMF) {
  MF = &CurMF;
  const Function &F = MF->getFunction();
  GISelCSEAnalysisWrapper &Wrapper =
      getAnalysis<GISelCSEAnalysisWrapperPass>().getCSEWrapper();
  // Set the CSEConfig and run the analysis.
  GISelCSEInfo *CSEInfo = nullptr;
  TPC = &getAnalysis<TargetPassConfig>();
  bool EnableCSE = EnableCSEInIRTranslator.getNumOccurrences()
                       ? EnableCSEInIRTranslator
                       : TPC->isGISelCSEEnabled();
  TLI = MF->getSubtarget().getTargetLowering();

  if (EnableCSE) {
    EntryBuilder = std::make_unique<CSEMIRBuilder>(CurMF);
    CSEInfo = &Wrapper.get(TPC->getCSEConfig());
    EntryBuilder->setCSEInfo(CSEInfo);
    CurBuilder = std::make_unique<CSEMIRBuilder>(CurMF);
    CurBuilder->setCSEInfo(CSEInfo);
  } else {
    EntryBuilder = std::make_unique<MachineIRBuilder>();
    CurBuilder = std::make_unique<MachineIRBuilder>();
  }
  CLI = MF->getSubtarget().getCallLowering();
  CurBuilder->setMF(*MF);
  EntryBuilder->setMF(*MF);
  MRI = &MF->getRegInfo();
  DL = &F.getParent()->getDataLayout();
  ORE = std::make_unique<OptimizationRemarkEmitter>(&F);
  const TargetMachine &TM = MF->getTarget();
  TM.resetTargetOptions(F);
  EnableOpts = OptLevel != CodeGenOptLevel::None && !skipFunction(F);
  FuncInfo.MF = MF;
  if (EnableOpts) {
    AA = &getAnalysis<AAResultsWrapperPass>().getAAResults();
    FuncInfo.BPI = &getAnalysis<BranchProbabilityInfoWrapperPass>().getBPI();
  } else {
    AA = nullptr;
    FuncInfo.BPI = nullptr;
  }

  AC = &getAnalysis<AssumptionCacheTracker>().getAssumptionCache(
      MF->getFunction());
  LibInfo = &getAnalysis<TargetLibraryInfoWrapperPass>().getTLI(F);
  FuncInfo.CanLowerReturn = CLI->checkReturnTypeForCallConv(*MF);

  SL = std::make_unique<GISelSwitchLowering>(this, FuncInfo);
  SL->init(*TLI, TM, *DL);

  assert(PendingPHIs.empty() && "stale PHIs");

  // Targets which want to use big endian can enable it using
  // enableBigEndian()
  if (!DL->isLittleEndian() && !CLI->enableBigEndian()) {
    // Currently we don't properly handle big endian code.
    OptimizationRemarkMissed R("gisel-irtranslator", "GISelFailure",
                               F.getSubprogram(), &F.getEntryBlock());
    R << "unable to translate in big endian mode";
    reportTranslationError(*MF, *TPC, *ORE, R);
  }

  // Release the per-function state when we return, whether we succeeded or not.
  auto FinalizeOnReturn = make_scope_exit([this]() { finalizeFunction(); });

  // Setup a separate basic-block for the arguments and constants
  MachineBasicBlock *EntryBB = MF->CreateMachineBasicBlock();
  MF->push_back(EntryBB);
  EntryBuilder->setMBB(*EntryBB);

  DebugLoc DbgLoc = F.getEntryBlock().getFirstNonPHI()->getDebugLoc();
  SwiftError.setFunction(CurMF);
  SwiftError.createEntriesInEntryBlock(DbgLoc);

  bool IsVarArg = F.isVarArg();
  bool HasMustTailInVarArgFn = false;

  // Create all blocks, in IR order, to preserve the layout.
  for (const BasicBlock &BB: F) {
    auto *&MBB = BBToMBB[&BB];

    MBB = MF->CreateMachineBasicBlock(&BB);
    MF->push_back(MBB);

    if (BB.hasAddressTaken())
      MBB->setAddressTakenIRBlock(const_cast<BasicBlock *>(&BB));

    if (!HasMustTailInVarArgFn)
      HasMustTailInVarArgFn = checkForMustTailInVarArgFn(IsVarArg, BB);
  }

  MF->getFrameInfo().setHasMustTailInVarArgFunc(HasMustTailInVarArgFn);

  // Make our arguments/constants entry block fallthrough to the IR entry block.
  EntryBB->addSuccessor(&getMBB(F.front()));

  if (CLI->fallBackToDAGISel(*MF)) {
    OptimizationRemarkMissed R("gisel-irtranslator", "GISelFailure",
                               F.getSubprogram(), &F.getEntryBlock());
    R << "unable to lower function: " << ore::NV("Prototype", F.getType());
    reportTranslationError(*MF, *TPC, *ORE, R);
    return false;
  }

  if (CLI->mustPreLowerReturn()) {
    auto FindReturn = [](const Function &F) -> const ReturnInst * {
      for (const BasicBlock &BB : F) {
        if (auto *RI = dyn_cast<ReturnInst>(BB.getTerminator())) {
          return RI;
        }
      }
      // The function might have no return instruction, but e.g. just
      // an unreachable terminator.
      return nullptr;
    };
    if (const ReturnInst *RI = FindReturn(F)) {
      const Value *RetVal = getReturnValueForABI(*RI);
      ArrayRef<Register> RetVRegs = getOrCreateReturnVRegs(RetVal);
      if (!CLI->preLowerReturn(RetVal, RetVRegs, FuncInfo)) {
        OptimizationRemarkMissed R("gisel-irtranslator", "GISelFailure",
                                   F.getSubprogram(), &F.getEntryBlock());
        R << "unable to pre-lower return type: "
          << ore::NV("Type", F.getType());
        reportTranslationError(*MF, *TPC, *ORE, R);
        return false;
      }
    }
  }

  // Lower the actual args into this basic block.
  SmallVector<ArrayRef<Register>, 8> VRegArgs;
  for (const Argument &Arg: F.args()) {
    if (DL->getTypeStoreSize(Arg.getType()).isZero())
      continue; // Don't handle zero sized types.
    ArrayRef<Register> VRegs = getOrCreateVRegs(Arg);
    VRegArgs.push_back(VRegs);

    if (Arg.hasSwiftErrorAttr()) {
      assert(VRegs.size() == 1 && "Too many vregs for Swift error");
      SwiftError.setCurrentVReg(EntryBB, SwiftError.getFunctionArg(), VRegs[0]);
    }
  }

  if (!CLI->lowerFormalArguments(*EntryBuilder, F, VRegArgs, FuncInfo)) {
    OptimizationRemarkMissed R("gisel-irtranslator", "GISelFailure",
                               F.getSubprogram(), &F.getEntryBlock());
    R << "unable to lower arguments: " << ore::NV("Prototype", F.getType());
    reportTranslationError(*MF, *TPC, *ORE, R);
    return false;
  }

  // Need to visit defs before uses when translating instructions.
  GISelObserverWrapper WrapperObserver;
  if (EnableCSE && CSEInfo)
    WrapperObserver.addObserver(CSEInfo);
  {
    ReversePostOrderTraversal<const Function *> RPOT(&F);
#ifndef NDEBUG
    DILocationVerifier Verifier;
    WrapperObserver.addObserver(&Verifier);
#endif // ifndef NDEBUG
    RAIIDelegateInstaller DelInstall(*MF, &WrapperObserver);
    RAIIMFObserverInstaller ObsInstall(*MF, WrapperObserver);
    for (const BasicBlock *BB : RPOT) {
      MachineBasicBlock &MBB = getMBB(*BB);
      // Set the insertion point of all the following translations to
      // the end of this basic block.
      CurBuilder->setMBB(MBB);
      HasTailCall = false;
      for (const Instruction &Inst : *BB) {
        // If we translated a tail call in the last step, then we know
        // everything after the call is either a return, or something that is
        // handled by the call itself. (E.g. a lifetime marker or assume
        // intrinsic.) In this case, we should stop translating the block and
        // move on.
        if (HasTailCall)
          break;
#ifndef NDEBUG
        Verifier.setCurrentInst(&Inst);
#endif // ifndef NDEBUG

        // Translate any debug-info attached to the instruction.
        translateDbgInfo(Inst, *CurBuilder.get());

        if (translate(Inst))
          continue;

        OptimizationRemarkMissed R("gisel-irtranslator", "GISelFailure",
                                   Inst.getDebugLoc(), BB);
        R << "unable to translate instruction: " << ore::NV("Opcode", &Inst);

        if (ORE->allowExtraAnalysis("gisel-irtranslator")) {
          std::string InstStrStorage;
          raw_string_ostream InstStr(InstStrStorage);
          InstStr << Inst;

          R << ": '" << InstStr.str() << "'";
        }

        reportTranslationError(*MF, *TPC, *ORE, R);
        return false;
      }

      if (!finalizeBasicBlock(*BB, MBB)) {
        OptimizationRemarkMissed R("gisel-irtranslator", "GISelFailure",
                                   BB->getTerminator()->getDebugLoc(), BB);
        R << "unable to translate basic block";
        reportTranslationError(*MF, *TPC, *ORE, R);
        return false;
      }
    }
#ifndef NDEBUG
    WrapperObserver.removeObserver(&Verifier);
#endif
  }

  finishPendingPhis();

  SwiftError.propagateVRegs();

  // Merge the argument lowering and constants block with its single
  // successor, the LLVM-IR entry block.  We want the basic block to
  // be maximal.
  assert(EntryBB->succ_size() == 1 &&
         "Custom BB used for lowering should have only one successor");
  // Get the successor of the current entry block.
  MachineBasicBlock &NewEntryBB = **EntryBB->succ_begin();
  assert(NewEntryBB.pred_size() == 1 &&
         "LLVM-IR entry block has a predecessor!?");
  // Move all the instruction from the current entry block to the
  // new entry block.
  NewEntryBB.splice(NewEntryBB.begin(), EntryBB, EntryBB->begin(),
                    EntryBB->end());

  // Update the live-in information for the new entry block.
  for (const MachineBasicBlock::RegisterMaskPair &LiveIn : EntryBB->liveins())
    NewEntryBB.addLiveIn(LiveIn);
  NewEntryBB.sortUniqueLiveIns();

  // Get rid of the now empty basic block.
  EntryBB->removeSuccessor(&NewEntryBB);
  MF->remove(EntryBB);
  MF->deleteMachineBasicBlock(EntryBB);

  assert(&MF->front() == &NewEntryBB &&
         "New entry wasn't next in the list of basic block!");

  // Initialize stack protector information.
  StackProtector &SP = getAnalysis<StackProtector>();
  SP.copyToMachineFrameInfo(MF->getFrameInfo());

  return false;
}<|MERGE_RESOLUTION|>--- conflicted
+++ resolved
@@ -1570,17 +1570,11 @@
 
 bool IRTranslator::translateCast(unsigned Opcode, const User &U,
                                  MachineIRBuilder &MIRBuilder) {
-<<<<<<< HEAD
-=======
-  if (U.getType()->getScalarType()->isBFloatTy() ||
-      U.getOperand(0)->getType()->getScalarType()->isBFloatTy())
-    return false;
 
   uint32_t Flags = 0;
   if (const Instruction *I = dyn_cast<Instruction>(&U))
     Flags = MachineInstr::copyFlagsFromInstruction(*I);
 
->>>>>>> 821935bb
   Register Op = getOrCreateVReg(*U.getOperand(0));
   Register Res = getOrCreateVReg(U);
   MIRBuilder.buildInstr(Opcode, {Res}, {Op}, Flags);
