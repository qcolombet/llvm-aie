//===- Construction of pass pipelines -------------------------------------===//
//
// Part of the LLVM Project, under the Apache License v2.0 with LLVM Exceptions.
// See https://llvm.org/LICENSE.txt for license information.
// SPDX-License-Identifier: Apache-2.0 WITH LLVM-exception
//
// Modifications (c) Copyright 2023-2024 Advanced Micro Devices, Inc. or its
// affiliates
//
//===----------------------------------------------------------------------===//
/// \file
///
/// This file provides the implementation of the PassBuilder based on our
/// static pass registry as well as related functionality. It also provides
/// helpers to aid in analyzing, debugging, and testing passes and pass
/// pipelines.
///
//===----------------------------------------------------------------------===//

#include "llvm/ADT/Statistic.h"
#include "llvm/Analysis/AliasAnalysis.h"
#include "llvm/Analysis/BasicAliasAnalysis.h"
#include "llvm/Analysis/CGSCCPassManager.h"
#include "llvm/Analysis/GlobalsModRef.h"
#include "llvm/Analysis/InlineAdvisor.h"
#include "llvm/Analysis/ProfileSummaryInfo.h"
#include "llvm/Analysis/ScopedNoAliasAA.h"
#include "llvm/Analysis/TypeBasedAliasAnalysis.h"
#include "llvm/IR/PassManager.h"
#include "llvm/Passes/OptimizationLevel.h"
#include "llvm/Passes/PassBuilder.h"
#include "llvm/Support/CommandLine.h"
#include "llvm/Support/ErrorHandling.h"
#include "llvm/Support/PGOOptions.h"
#include "llvm/Support/VirtualFileSystem.h"
#include "llvm/Target/TargetMachine.h"
#include "llvm/Transforms/AggressiveInstCombine/AggressiveInstCombine.h"
#include "llvm/Transforms/Coroutines/CoroCleanup.h"
#include "llvm/Transforms/Coroutines/CoroConditionalWrapper.h"
#include "llvm/Transforms/Coroutines/CoroEarly.h"
#include "llvm/Transforms/Coroutines/CoroElide.h"
#include "llvm/Transforms/Coroutines/CoroSplit.h"
#include "llvm/Transforms/HipStdPar/HipStdPar.h"
#include "llvm/Transforms/IPO/AlwaysInliner.h"
#include "llvm/Transforms/IPO/Annotation2Metadata.h"
#include "llvm/Transforms/IPO/ArgumentPromotion.h"
#include "llvm/Transforms/IPO/Attributor.h"
#include "llvm/Transforms/IPO/CalledValuePropagation.h"
#include "llvm/Transforms/IPO/ConstantMerge.h"
#include "llvm/Transforms/IPO/CrossDSOCFI.h"
#include "llvm/Transforms/IPO/DeadArgumentElimination.h"
#include "llvm/Transforms/IPO/ElimAvailExtern.h"
#include "llvm/Transforms/IPO/EmbedBitcodePass.h"
#include "llvm/Transforms/IPO/ForceFunctionAttrs.h"
#include "llvm/Transforms/IPO/FunctionAttrs.h"
#include "llvm/Transforms/IPO/GlobalDCE.h"
#include "llvm/Transforms/IPO/GlobalOpt.h"
#include "llvm/Transforms/IPO/GlobalSplit.h"
#include "llvm/Transforms/IPO/HotColdSplitting.h"
#include "llvm/Transforms/IPO/IROutliner.h"
#include "llvm/Transforms/IPO/InferFunctionAttrs.h"
#include "llvm/Transforms/IPO/Inliner.h"
#include "llvm/Transforms/IPO/LowerTypeTests.h"
#include "llvm/Transforms/IPO/MemProfContextDisambiguation.h"
#include "llvm/Transforms/IPO/MergeFunctions.h"
#include "llvm/Transforms/IPO/ModuleInliner.h"
#include "llvm/Transforms/IPO/OpenMPOpt.h"
#include "llvm/Transforms/IPO/PartialInlining.h"
#include "llvm/Transforms/IPO/SCCP.h"
#include "llvm/Transforms/IPO/SampleProfile.h"
#include "llvm/Transforms/IPO/SampleProfileProbe.h"
#include "llvm/Transforms/IPO/SyntheticCountsPropagation.h"
#include "llvm/Transforms/IPO/WholeProgramDevirt.h"
#include "llvm/Transforms/InstCombine/InstCombine.h"
#include "llvm/Transforms/Instrumentation/CGProfile.h"
#include "llvm/Transforms/Instrumentation/ControlHeightReduction.h"
#include "llvm/Transforms/Instrumentation/InstrOrderFile.h"
#include "llvm/Transforms/Instrumentation/InstrProfiling.h"
#include "llvm/Transforms/Instrumentation/MemProfiler.h"
#include "llvm/Transforms/Instrumentation/PGOForceFunctionAttrs.h"
#include "llvm/Transforms/Instrumentation/PGOInstrumentation.h"
#include "llvm/Transforms/Scalar/ADCE.h"
#include "llvm/Transforms/Scalar/AlignmentFromAssumptions.h"
#include "llvm/Transforms/Scalar/AnnotationRemarks.h"
#include "llvm/Transforms/Scalar/BDCE.h"
#include "llvm/Transforms/Scalar/CallSiteSplitting.h"
#include "llvm/Transforms/Scalar/ConstraintElimination.h"
#include "llvm/Transforms/Scalar/CorrelatedValuePropagation.h"
#include "llvm/Transforms/Scalar/DFAJumpThreading.h"
#include "llvm/Transforms/Scalar/DeadStoreElimination.h"
#include "llvm/Transforms/Scalar/DivRemPairs.h"
#include "llvm/Transforms/Scalar/EarlyCSE.h"
#include "llvm/Transforms/Scalar/Float2Int.h"
#include "llvm/Transforms/Scalar/GVN.h"
#include "llvm/Transforms/Scalar/IndVarSimplify.h"
#include "llvm/Transforms/Scalar/InferAlignment.h"
#include "llvm/Transforms/Scalar/InstSimplifyPass.h"
#include "llvm/Transforms/Scalar/JumpTableToSwitch.h"
#include "llvm/Transforms/Scalar/JumpThreading.h"
#include "llvm/Transforms/Scalar/LICM.h"
#include "llvm/Transforms/Scalar/LoopDeletion.h"
#include "llvm/Transforms/Scalar/LoopDistribute.h"
#include "llvm/Transforms/Scalar/LoopFlatten.h"
#include "llvm/Transforms/Scalar/LoopIdiomRecognize.h"
#include "llvm/Transforms/Scalar/LoopInstSimplify.h"
#include "llvm/Transforms/Scalar/LoopInterchange.h"
#include "llvm/Transforms/Scalar/LoopLoadElimination.h"
#include "llvm/Transforms/Scalar/LoopPassManager.h"
#include "llvm/Transforms/Scalar/LoopRotation.h"
#include "llvm/Transforms/Scalar/LoopSimplifyCFG.h"
#include "llvm/Transforms/Scalar/LoopSink.h"
#include "llvm/Transforms/Scalar/LoopUnrollAndJamPass.h"
#include "llvm/Transforms/Scalar/LoopUnrollPass.h"
#include "llvm/Transforms/Scalar/LoopVersioningLICM.h"
#include "llvm/Transforms/Scalar/LowerConstantIntrinsics.h"
#include "llvm/Transforms/Scalar/LowerExpectIntrinsic.h"
#include "llvm/Transforms/Scalar/LowerMatrixIntrinsics.h"
#include "llvm/Transforms/Scalar/MemCpyOptimizer.h"
#include "llvm/Transforms/Scalar/MergedLoadStoreMotion.h"
#include "llvm/Transforms/Scalar/NewGVN.h"
#include "llvm/Transforms/Scalar/Reassociate.h"
#include "llvm/Transforms/Scalar/SCCP.h"
#include "llvm/Transforms/Scalar/SROA.h"
#include "llvm/Transforms/Scalar/SimpleLoopUnswitch.h"
#include "llvm/Transforms/Scalar/SimplifyCFG.h"
#include "llvm/Transforms/Scalar/SpeculativeExecution.h"
#include "llvm/Transforms/Scalar/TailRecursionElimination.h"
#include "llvm/Transforms/Scalar/WarnMissedTransforms.h"
#include "llvm/Transforms/Utils/AddDiscriminators.h"
#include "llvm/Transforms/Utils/AssumeBundleBuilder.h"
#include "llvm/Transforms/Utils/CanonicalizeAliases.h"
#include "llvm/Transforms/Utils/CountVisits.h"
#include "llvm/Transforms/Utils/InjectTLIMappings.h"
#include "llvm/Transforms/Utils/LibCallsShrinkWrap.h"
#include "llvm/Transforms/Utils/Mem2Reg.h"
#include "llvm/Transforms/Utils/MoveAutoInit.h"
#include "llvm/Transforms/Utils/NameAnonGlobals.h"
#include "llvm/Transforms/Utils/RelLookupTableConverter.h"
#include "llvm/Transforms/Utils/SimplifyCFGOptions.h"
#include "llvm/Transforms/Vectorize/LoopVectorize.h"
#include "llvm/Transforms/Vectorize/SLPVectorizer.h"
#include "llvm/Transforms/Vectorize/VectorCombine.h"

using namespace llvm;

static cl::opt<InliningAdvisorMode> UseInlineAdvisor(
    "enable-ml-inliner", cl::init(InliningAdvisorMode::Default), cl::Hidden,
    cl::desc("Enable ML policy for inliner. Currently trained for -Oz only"),
    cl::values(clEnumValN(InliningAdvisorMode::Default, "default",
                          "Heuristics-based inliner version"),
               clEnumValN(InliningAdvisorMode::Development, "development",
                          "Use development mode (runtime-loadable model)"),
               clEnumValN(InliningAdvisorMode::Release, "release",
                          "Use release mode (AOT-compiled model)")));

static cl::opt<bool> EnableSyntheticCounts(
    "enable-npm-synthetic-counts", cl::Hidden,
    cl::desc("Run synthetic function entry count generation "
             "pass"));

/// Flag to enable inline deferral during PGO.
static cl::opt<bool>
    EnablePGOInlineDeferral("enable-npm-pgo-inline-deferral", cl::init(true),
                            cl::Hidden,
                            cl::desc("Enable inline deferral during PGO"));

static cl::opt<bool> EnableModuleInliner("enable-module-inliner",
                                         cl::init(false), cl::Hidden,
                                         cl::desc("Enable module inliner"));

static cl::opt<bool> PerformMandatoryInliningsFirst(
    "mandatory-inlining-first", cl::init(false), cl::Hidden,
    cl::desc("Perform mandatory inlinings module-wide, before performing "
             "inlining"));

static cl::opt<bool> PerformMandatoryInliningsBeforeOpt(
    "mandatory-inlining-before-opt", cl::init(true), cl::Hidden,
    cl::desc(
        "Perform mandatory inlinings before performing module optimizations"));

static cl::opt<bool> EnableEagerlyInvalidateAnalyses(
    "eagerly-invalidate-analyses", cl::init(true), cl::Hidden,
    cl::desc("Eagerly invalidate more analyses in default pipelines"));

static cl::opt<bool> EnableMergeFunctions(
    "enable-merge-functions", cl::init(false), cl::Hidden,
    cl::desc("Enable function merging as part of the optimization pipeline"));

static cl::opt<bool> EnablePostPGOLoopRotation(
    "enable-post-pgo-loop-rotation", cl::init(true), cl::Hidden,
    cl::desc("Run the loop rotation transformation after PGO instrumentation"));

static cl::opt<bool> EnableGlobalAnalyses(
    "enable-global-analyses", cl::init(true), cl::Hidden,
    cl::desc("Enable inter-procedural analyses"));

static cl::opt<bool>
    RunPartialInlining("enable-partial-inlining", cl::init(false), cl::Hidden,
                       cl::desc("Run Partial inlinining pass"));

static cl::opt<bool> ExtraVectorizerPasses(
    "extra-vectorizer-passes", cl::init(false), cl::Hidden,
    cl::desc("Run cleanup optimization passes after vectorization"));

static cl::opt<bool> RunNewGVN("enable-newgvn", cl::init(false), cl::Hidden,
                               cl::desc("Run the NewGVN pass"));

static cl::opt<bool> EnableLoopInterchange(
    "enable-loopinterchange", cl::init(false), cl::Hidden,
    cl::desc("Enable the experimental LoopInterchange Pass"));

static cl::opt<bool> EnableUnrollAndJam("enable-unroll-and-jam",
                                        cl::init(false), cl::Hidden,
                                        cl::desc("Enable Unroll And Jam Pass"));

static cl::opt<bool> EnableLoopFlatten("enable-loop-flatten", cl::init(false),
                                       cl::Hidden,
                                       cl::desc("Enable the LoopFlatten Pass"));

static cl::opt<bool>
    EnableDFAJumpThreading("enable-dfa-jump-thread",
                           cl::desc("Enable DFA jump threading"),
                           cl::init(false), cl::Hidden);

// TODO: turn on and remove flag
static cl::opt<bool> EnablePGOForceFunctionAttrs(
    "enable-pgo-force-function-attrs",
    cl::desc("Enable pass to set function attributes based on PGO profiles"),
    cl::init(false));

static cl::opt<bool>
    EnableHotColdSplit("hot-cold-split",
                       cl::desc("Enable hot-cold splitting pass"));

static cl::opt<bool> EnableIROutliner("ir-outliner", cl::init(false),
                                      cl::Hidden,
                                      cl::desc("Enable ir outliner pass"));

static cl::opt<bool>
    DisablePreInliner("disable-preinline", cl::init(false), cl::Hidden,
                      cl::desc("Disable pre-instrumentation inliner"));

static cl::opt<int> PreInlineThreshold(
    "preinline-threshold", cl::Hidden, cl::init(75),
    cl::desc("Control the amount of inlining in pre-instrumentation inliner "
             "(default = 75)"));

static cl::opt<bool>
    EnableGVNHoist("enable-gvn-hoist",
                   cl::desc("Enable the GVN hoisting pass (default = off)"));

static cl::opt<bool>
    EnableGVNSink("enable-gvn-sink",
                  cl::desc("Enable the GVN sinking pass (default = off)"));

static cl::opt<bool> EnableJumpTableToSwitch(
    "enable-jump-table-to-switch",
    cl::desc("Enable JumpTableToSwitch pass (default = off)"));

// This option is used in simplifying testing SampleFDO optimizations for
// profile loading.
static cl::opt<bool>
    EnableCHR("enable-chr", cl::init(true), cl::Hidden,
              cl::desc("Enable control height reduction optimization (CHR)"));

static cl::opt<bool> FlattenedProfileUsed(
    "flattened-profile-used", cl::init(false), cl::Hidden,
    cl::desc("Indicate the sample profile being used is flattened, i.e., "
             "no inline hierachy exists in the profile"));

static cl::opt<bool> EnableOrderFileInstrumentation(
    "enable-order-file-instrumentation", cl::init(false), cl::Hidden,
    cl::desc("Enable order file instrumentation (default = off)"));

static cl::opt<bool>
    EnableMatrix("enable-matrix", cl::init(false), cl::Hidden,
                 cl::desc("Enable lowering of the matrix intrinsics"));

static cl::opt<bool> EnableConstraintElimination(
    "enable-constraint-elimination", cl::init(true), cl::Hidden,
    cl::desc(
        "Enable pass to eliminate conditions based on linear constraints"));

static cl::opt<AttributorRunOption> AttributorRun(
    "attributor-enable", cl::Hidden, cl::init(AttributorRunOption::NONE),
    cl::desc("Enable the attributor inter-procedural deduction pass"),
    cl::values(clEnumValN(AttributorRunOption::ALL, "all",
                          "enable all attributor runs"),
               clEnumValN(AttributorRunOption::MODULE, "module",
                          "enable module-wide attributor runs"),
               clEnumValN(AttributorRunOption::CGSCC, "cgscc",
                          "enable call graph SCC attributor runs"),
               clEnumValN(AttributorRunOption::NONE, "none",
                          "disable attributor runs")));

static cl::opt<bool> UseLoopVersioningLICM(
    "enable-loop-versioning-licm", cl::init(false), cl::Hidden,
    cl::desc("Enable the experimental Loop Versioning LICM pass"));

namespace llvm {
cl::opt<bool> EnableMemProfContextDisambiguation(
    "enable-memprof-context-disambiguation", cl::init(false), cl::Hidden,
    cl::ZeroOrMore, cl::desc("Enable MemProf context disambiguation"));

extern cl::opt<bool> EnableInferAlignmentPass;
} // namespace llvm

PipelineTuningOptions::PipelineTuningOptions() {
  LoopInterleaving = true;
  LoopVectorization = true;
  SLPVectorization = false;
  LoopUnrolling = true;
  ForgetAllSCEVInLoopUnroll = ForgetSCEVInLoopUnroll;
  LicmMssaOptCap = SetLicmMssaOptCap;
  LicmMssaNoAccForPromotionCap = SetLicmMssaNoAccForPromotionCap;
  CallGraphProfile = true;
  UnifiedLTO = false;
  MergeFunctions = EnableMergeFunctions;
  InlinerThreshold = -1;
  EagerlyInvalidateAnalyses = EnableEagerlyInvalidateAnalyses;
}

namespace llvm {
extern cl::opt<unsigned> MaxDevirtIterations;
} // namespace llvm

void PassBuilder::invokePeepholeEPCallbacks(FunctionPassManager &FPM,
                                            OptimizationLevel Level) {
  for (auto &C : PeepholeEPCallbacks)
    C(FPM, Level);
}
void PassBuilder::invokeLateLoopOptimizationsEPCallbacks(
    LoopPassManager &LPM, OptimizationLevel Level) {
  for (auto &C : LateLoopOptimizationsEPCallbacks)
    C(LPM, Level);
}
void PassBuilder::invokeLoopOptimizerEndEPCallbacks(LoopPassManager &LPM,
                                                    OptimizationLevel Level) {
  for (auto &C : LoopOptimizerEndEPCallbacks)
    C(LPM, Level);
}
void PassBuilder::invokeScalarOptimizerLateEPCallbacks(
    FunctionPassManager &FPM, OptimizationLevel Level) {
  for (auto &C : ScalarOptimizerLateEPCallbacks)
    C(FPM, Level);
}
void PassBuilder::invokeCGSCCOptimizerLateEPCallbacks(CGSCCPassManager &CGPM,
                                                      OptimizationLevel Level) {
  for (auto &C : CGSCCOptimizerLateEPCallbacks)
    C(CGPM, Level);
}
void PassBuilder::invokeVectorizerStartEPCallbacks(FunctionPassManager &FPM,
                                                   OptimizationLevel Level) {
  for (auto &C : VectorizerStartEPCallbacks)
    C(FPM, Level);
}
void PassBuilder::invokeOptimizerEarlyEPCallbacks(ModulePassManager &MPM,
                                                  OptimizationLevel Level) {
  for (auto &C : OptimizerEarlyEPCallbacks)
    C(MPM, Level);
}
void PassBuilder::invokeOptimizerLastEPCallbacks(ModulePassManager &MPM,
                                                 OptimizationLevel Level) {
  for (auto &C : OptimizerLastEPCallbacks)
    C(MPM, Level);
}
void PassBuilder::invokeFullLinkTimeOptimizationEarlyEPCallbacks(
    ModulePassManager &MPM, OptimizationLevel Level) {
  for (auto &C : FullLinkTimeOptimizationEarlyEPCallbacks)
    C(MPM, Level);
}
void PassBuilder::invokeFullLinkTimeOptimizationLastEPCallbacks(
    ModulePassManager &MPM, OptimizationLevel Level) {
  for (auto &C : FullLinkTimeOptimizationLastEPCallbacks)
    C(MPM, Level);
}
void PassBuilder::invokePipelineStartEPCallbacks(ModulePassManager &MPM,
                                                 OptimizationLevel Level) {
  for (auto &C : PipelineStartEPCallbacks)
    C(MPM, Level);
}
void PassBuilder::invokePipelineEarlySimplificationEPCallbacks(
    ModulePassManager &MPM, OptimizationLevel Level) {
  for (auto &C : PipelineEarlySimplificationEPCallbacks)
    C(MPM, Level);
}

// Helper to add AnnotationRemarksPass.
static void addAnnotationRemarksPass(ModulePassManager &MPM) {
  MPM.addPass(createModuleToFunctionPassAdaptor(AnnotationRemarksPass()));
}

// Helper to check if the current compilation phase is preparing for LTO
static bool isLTOPreLink(ThinOrFullLTOPhase Phase) {
  return Phase == ThinOrFullLTOPhase::ThinLTOPreLink ||
         Phase == ThinOrFullLTOPhase::FullLTOPreLink;
}

// TODO: Investigate the cost/benefit of tail call elimination on debugging.
FunctionPassManager
PassBuilder::buildO1FunctionSimplificationPipeline(OptimizationLevel Level,
                                                   ThinOrFullLTOPhase Phase) {

  FunctionPassManager FPM;

  if (AreStatisticsEnabled())
    FPM.addPass(CountVisitsPass());

  // Form SSA out of local memory accesses after breaking apart aggregates into
  // scalars.
  FPM.addPass(SROAPass(SROAOptions::ModifyCFG));

  // Catch trivial redundancies
  FPM.addPass(EarlyCSEPass(true /* Enable mem-ssa. */));

  // Hoisting of scalars and load expressions.
  FPM.addPass(
      SimplifyCFGPass(SimplifyCFGOptions().convertSwitchRangeToICmp(true)));
  FPM.addPass(InstCombinePass());

  FPM.addPass(LibCallsShrinkWrapPass());

  invokePeepholeEPCallbacks(FPM, Level);

  FPM.addPass(
      SimplifyCFGPass(SimplifyCFGOptions().convertSwitchRangeToICmp(true)));

  // Form canonically associated expression trees, and simplify the trees using
  // basic mathematical properties. For example, this will form (nearly)
  // minimal multiplication trees.
  FPM.addPass(ReassociatePass());

  // Add the primary loop simplification pipeline.
  // FIXME: Currently this is split into two loop pass pipelines because we run
  // some function passes in between them. These can and should be removed
  // and/or replaced by scheduling the loop pass equivalents in the correct
  // positions. But those equivalent passes aren't powerful enough yet.
  // Specifically, `SimplifyCFGPass` and `InstCombinePass` are currently still
  // used. We have `LoopSimplifyCFGPass` which isn't yet powerful enough yet to
  // fully replace `SimplifyCFGPass`, and the closest to the other we have is
  // `LoopInstSimplify`.
  LoopPassManager LPM1, LPM2;

  // Simplify the loop body. We do this initially to clean up after other loop
  // passes run, either when iterating on a loop or on inner loops with
  // implications on the outer loop.
  LPM1.addPass(LoopInstSimplifyPass());
  LPM1.addPass(LoopSimplifyCFGPass());

  // Try to remove as much code from the loop header as possible,
  // to reduce amount of IR that will have to be duplicated. However,
  // do not perform speculative hoisting the first time as LICM
  // will destroy metadata that may not need to be destroyed if run
  // after loop rotation.
  // TODO: Investigate promotion cap for O1.
  LPM1.addPass(LICMPass(PTO.LicmMssaOptCap, PTO.LicmMssaNoAccForPromotionCap,
                        /*AllowSpeculation=*/false));

  LPM1.addPass(LoopRotatePass(/* Disable header duplication */ true,
                              isLTOPreLink(Phase)));
  // TODO: Investigate promotion cap for O1.
  LPM1.addPass(LICMPass(PTO.LicmMssaOptCap, PTO.LicmMssaNoAccForPromotionCap,
                        /*AllowSpeculation=*/true));
  LPM1.addPass(SimpleLoopUnswitchPass());
  if (EnableLoopFlatten)
    LPM1.addPass(LoopFlattenPass());

  LPM2.addPass(LoopIdiomRecognizePass());
  LPM2.addPass(IndVarSimplifyPass());

  invokeLateLoopOptimizationsEPCallbacks(LPM2, Level);

  LPM2.addPass(LoopDeletionPass());

  if (EnableLoopInterchange)
    LPM2.addPass(LoopInterchangePass());

  // Do not enable unrolling in PreLinkThinLTO phase during sample PGO
  // because it changes IR to makes profile annotation in back compile
  // inaccurate. The normal unroller doesn't pay attention to forced full unroll
  // attributes so we need to make sure and allow the full unroll pass to pay
  // attention to it.
  if (Phase != ThinOrFullLTOPhase::ThinLTOPreLink || !PGOOpt ||
      PGOOpt->Action != PGOOptions::SampleUse)
    LPM2.addPass(LoopFullUnrollPass(Level.getSpeedupLevel(),
                                    /* OnlyWhenForced= */ !PTO.LoopUnrolling,
                                    PTO.ForgetAllSCEVInLoopUnroll));

  invokeLoopOptimizerEndEPCallbacks(LPM2, Level);

  FPM.addPass(createFunctionToLoopPassAdaptor(std::move(LPM1),
                                              /*UseMemorySSA=*/true,
                                              /*UseBlockFrequencyInfo=*/true));
  FPM.addPass(
      SimplifyCFGPass(SimplifyCFGOptions().convertSwitchRangeToICmp(true)));
  FPM.addPass(InstCombinePass());
  // The loop passes in LPM2 (LoopFullUnrollPass) do not preserve MemorySSA.
  // *All* loop passes must preserve it, in order to be able to use it.
  FPM.addPass(createFunctionToLoopPassAdaptor(std::move(LPM2),
                                              /*UseMemorySSA=*/false,
                                              /*UseBlockFrequencyInfo=*/false));

  // Delete small array after loop unroll.
  FPM.addPass(SROAPass(SROAOptions::ModifyCFG));

  // Specially optimize memory movement as it doesn't look like dataflow in SSA.
  FPM.addPass(MemCpyOptPass());

  // Sparse conditional constant propagation.
  // FIXME: It isn't clear why we do this *after* loop passes rather than
  // before...
  FPM.addPass(SCCPPass());

  // Delete dead bit computations (instcombine runs after to fold away the dead
  // computations, and then ADCE will run later to exploit any new DCE
  // opportunities that creates).
  FPM.addPass(BDCEPass());

  // Run instcombine after redundancy and dead bit elimination to exploit
  // opportunities opened up by them.
  FPM.addPass(InstCombinePass());
  invokePeepholeEPCallbacks(FPM, Level);

  FPM.addPass(CoroElidePass());

  invokeScalarOptimizerLateEPCallbacks(FPM, Level);

  // Finally, do an expensive DCE pass to catch all the dead code exposed by
  // the simplifications and basic cleanup after all the simplifications.
  // TODO: Investigate if this is too expensive.
  FPM.addPass(ADCEPass());
  FPM.addPass(
      SimplifyCFGPass(SimplifyCFGOptions().convertSwitchRangeToICmp(true)));
  FPM.addPass(InstCombinePass());
  invokePeepholeEPCallbacks(FPM, Level);

  return FPM;
}

FunctionPassManager
PassBuilder::buildFunctionSimplificationPipeline(OptimizationLevel Level,
                                                 ThinOrFullLTOPhase Phase) {
  assert(Level != OptimizationLevel::O0 && "Must request optimizations!");

  // The O1 pipeline has a separate pipeline creation function to simplify
  // construction readability.
  if (Level.getSpeedupLevel() == 1)
    return buildO1FunctionSimplificationPipeline(Level, Phase);

  FunctionPassManager FPM;

  if (AreStatisticsEnabled())
    FPM.addPass(CountVisitsPass());

  // Form SSA out of local memory accesses after breaking apart aggregates into
  // scalars.
  FPM.addPass(SROAPass(SROAOptions::ModifyCFG));

  // Catch trivial redundancies
  FPM.addPass(EarlyCSEPass(true /* Enable mem-ssa. */));
  if (EnableKnowledgeRetention)
    FPM.addPass(AssumeSimplifyPass());

  // Hoisting of scalars and load expressions.
  if (EnableGVNHoist)
    FPM.addPass(GVNHoistPass());

  // Global value numbering based sinking.
  if (EnableGVNSink) {
    FPM.addPass(GVNSinkPass());
    FPM.addPass(
        SimplifyCFGPass(SimplifyCFGOptions().convertSwitchRangeToICmp(true)));
  }

  // Speculative execution if the target has divergent branches; otherwise nop.
  FPM.addPass(SpeculativeExecutionPass(/* OnlyIfDivergentTarget =*/true));

  // Optimize based on known information about branches, and cleanup afterward.
  FPM.addPass(JumpThreadingPass());
  FPM.addPass(CorrelatedValuePropagationPass());

  // Jump table to switch conversion.
  if (EnableJumpTableToSwitch)
    FPM.addPass(JumpTableToSwitchPass());

  FPM.addPass(
      SimplifyCFGPass(SimplifyCFGOptions().convertSwitchRangeToICmp(true)));
  FPM.addPass(InstCombinePass());
  FPM.addPass(AggressiveInstCombinePass());

  if (!Level.isOptimizingForSize())
    FPM.addPass(LibCallsShrinkWrapPass());

  invokePeepholeEPCallbacks(FPM, Level);

  // For PGO use pipeline, try to optimize memory intrinsics such as memcpy
  // using the size value profile. Don't perform this when optimizing for size.
  if (PGOOpt && PGOOpt->Action == PGOOptions::IRUse &&
      !Level.isOptimizingForSize())
    FPM.addPass(PGOMemOPSizeOpt());

  FPM.addPass(TailCallElimPass());
  FPM.addPass(
      SimplifyCFGPass(SimplifyCFGOptions().convertSwitchRangeToICmp(true)));

  // Form canonically associated expression trees, and simplify the trees using
  // basic mathematical properties. For example, this will form (nearly)
  // minimal multiplication trees.
  FPM.addPass(ReassociatePass());

  if (EnableConstraintElimination)
    FPM.addPass(ConstraintEliminationPass());

  // Add the primary loop simplification pipeline.
  // FIXME: Currently this is split into two loop pass pipelines because we run
  // some function passes in between them. These can and should be removed
  // and/or replaced by scheduling the loop pass equivalents in the correct
  // positions. But those equivalent passes aren't powerful enough yet.
  // Specifically, `SimplifyCFGPass` and `InstCombinePass` are currently still
  // used. We have `LoopSimplifyCFGPass` which isn't yet powerful enough yet to
  // fully replace `SimplifyCFGPass`, and the closest to the other we have is
  // `LoopInstSimplify`.
  LoopPassManager LPM1, LPM2;

  // Simplify the loop body. We do this initially to clean up after other loop
  // passes run, either when iterating on a loop or on inner loops with
  // implications on the outer loop.
  LPM1.addPass(LoopInstSimplifyPass());
  LPM1.addPass(LoopSimplifyCFGPass());

  // Try to remove as much code from the loop header as possible,
  // to reduce amount of IR that will have to be duplicated. However,
  // do not perform speculative hoisting the first time as LICM
  // will destroy metadata that may not need to be destroyed if run
  // after loop rotation.
  // TODO: Investigate promotion cap for O1.
  LPM1.addPass(LICMPass(PTO.LicmMssaOptCap, PTO.LicmMssaNoAccForPromotionCap,
                        /*AllowSpeculation=*/false));

  // Disable header duplication in loop rotation at -Oz.
  LPM1.addPass(
      LoopRotatePass(Level != OptimizationLevel::Oz, isLTOPreLink(Phase)));
  // TODO: Investigate promotion cap for O1.
  LPM1.addPass(LICMPass(PTO.LicmMssaOptCap, PTO.LicmMssaNoAccForPromotionCap,
                        /*AllowSpeculation=*/true));
  LPM1.addPass(
      SimpleLoopUnswitchPass(/* NonTrivial */ Level == OptimizationLevel::O3));
  if (EnableLoopFlatten)
    LPM1.addPass(LoopFlattenPass());

  LPM2.addPass(LoopIdiomRecognizePass());
  LPM2.addPass(IndVarSimplifyPass());

  invokeLateLoopOptimizationsEPCallbacks(LPM2, Level);

  LPM2.addPass(LoopDeletionPass());

  if (EnableLoopInterchange)
    LPM2.addPass(LoopInterchangePass());

  // Do not enable unrolling in PreLinkThinLTO phase during sample PGO
  // because it changes IR to makes profile annotation in back compile
  // inaccurate. The normal unroller doesn't pay attention to forced full unroll
  // attributes so we need to make sure and allow the full unroll pass to pay
  // attention to it.
  if (Phase != ThinOrFullLTOPhase::ThinLTOPreLink || !PGOOpt ||
      PGOOpt->Action != PGOOptions::SampleUse)
    LPM2.addPass(LoopFullUnrollPass(Level.getSpeedupLevel(),
                                    /* OnlyWhenForced= */ !PTO.LoopUnrolling,
                                    PTO.ForgetAllSCEVInLoopUnroll));

  invokeLoopOptimizerEndEPCallbacks(LPM2, Level);

  FPM.addPass(createFunctionToLoopPassAdaptor(std::move(LPM1),
                                              /*UseMemorySSA=*/true,
                                              /*UseBlockFrequencyInfo=*/true));
  FPM.addPass(
      SimplifyCFGPass(SimplifyCFGOptions().convertSwitchRangeToICmp(true)));
  FPM.addPass(InstCombinePass());
  // The loop passes in LPM2 (LoopIdiomRecognizePass, IndVarSimplifyPass,
  // LoopDeletionPass and LoopFullUnrollPass) do not preserve MemorySSA.
  // *All* loop passes must preserve it, in order to be able to use it.
  FPM.addPass(createFunctionToLoopPassAdaptor(std::move(LPM2),
                                              /*UseMemorySSA=*/false,
                                              /*UseBlockFrequencyInfo=*/false));

  // Delete small array after loop unroll.
  FPM.addPass(SROAPass(SROAOptions::ModifyCFG));

  // Try vectorization/scalarization transforms that are both improvements
  // themselves and can allow further folds with GVN and InstCombine.
  FPM.addPass(VectorCombinePass(/*TryEarlyFoldsOnly=*/true));

  // Eliminate redundancies.
  FPM.addPass(MergedLoadStoreMotionPass());
  if (RunNewGVN)
    FPM.addPass(NewGVNPass());
  else
    FPM.addPass(GVNPass());

  // Sparse conditional constant propagation.
  // FIXME: It isn't clear why we do this *after* loop passes rather than
  // before...
  FPM.addPass(SCCPPass());

  // Delete dead bit computations (instcombine runs after to fold away the dead
  // computations, and then ADCE will run later to exploit any new DCE
  // opportunities that creates).
  FPM.addPass(BDCEPass());

  // Run instcombine after redundancy and dead bit elimination to exploit
  // opportunities opened up by them.
  FPM.addPass(InstCombinePass());
  invokePeepholeEPCallbacks(FPM, Level);

  // Re-consider control flow based optimizations after redundancy elimination,
  // redo DCE, etc.
  if (EnableDFAJumpThreading && Level.getSizeLevel() == 0)
    FPM.addPass(DFAJumpThreadingPass());

  FPM.addPass(JumpThreadingPass());
  FPM.addPass(CorrelatedValuePropagationPass());

  // Finally, do an expensive DCE pass to catch all the dead code exposed by
  // the simplifications and basic cleanup after all the simplifications.
  // TODO: Investigate if this is too expensive.
  FPM.addPass(ADCEPass());

  // Specially optimize memory movement as it doesn't look like dataflow in SSA.
  FPM.addPass(MemCpyOptPass());

  FPM.addPass(DSEPass());
  FPM.addPass(MoveAutoInitPass());

  FPM.addPass(createFunctionToLoopPassAdaptor(
      LICMPass(PTO.LicmMssaOptCap, PTO.LicmMssaNoAccForPromotionCap,
               /*AllowSpeculation=*/true),
      /*UseMemorySSA=*/true, /*UseBlockFrequencyInfo=*/false));

  FPM.addPass(CoroElidePass());

  invokeScalarOptimizerLateEPCallbacks(FPM, Level);

  FPM.addPass(SimplifyCFGPass(SimplifyCFGOptions()
                                  .convertSwitchRangeToICmp(true)
                                  .hoistCommonInsts(true)
                                  .sinkCommonInsts(true)));
  FPM.addPass(InstCombinePass());
  invokePeepholeEPCallbacks(FPM, Level);

  return FPM;
}

void PassBuilder::addRequiredLTOPreLinkPasses(ModulePassManager &MPM) {
  MPM.addPass(CanonicalizeAliasesPass());
  MPM.addPass(NameAnonGlobalPass());
}

void PassBuilder::addPreInlinerPasses(ModulePassManager &MPM,
                                      OptimizationLevel Level,
                                      ThinOrFullLTOPhase LTOPhase) {
  assert(Level != OptimizationLevel::O0 && "Not expecting O0 here!");
  if (DisablePreInliner)
    return;
  InlineParams IP;

  IP.DefaultThreshold = PreInlineThreshold;

  // FIXME: The hint threshold has the same value used by the regular inliner
  // when not optimzing for size. This should probably be lowered after
  // performance testing.
  // FIXME: this comment is cargo culted from the old pass manager, revisit).
  IP.HintThreshold = Level.isOptimizingForSize() ? PreInlineThreshold : 325;
  ModuleInlinerWrapperPass MIWP(
      IP, /* MandatoryFirst */ true,
      InlineContext{LTOPhase, InlinePass::EarlyInliner});
  CGSCCPassManager &CGPipeline = MIWP.getPM();

  FunctionPassManager FPM;
  FPM.addPass(SROAPass(SROAOptions::ModifyCFG));
  FPM.addPass(EarlyCSEPass()); // Catch trivial redundancies.
  FPM.addPass(SimplifyCFGPass(SimplifyCFGOptions().convertSwitchRangeToICmp(
      true)));                    // Merge & remove basic blocks.
  FPM.addPass(InstCombinePass()); // Combine silly sequences.
  invokePeepholeEPCallbacks(FPM, Level);

  CGPipeline.addPass(createCGSCCToFunctionPassAdaptor(
      std::move(FPM), PTO.EagerlyInvalidateAnalyses));

  MPM.addPass(std::move(MIWP));

  // Delete anything that is now dead to make sure that we don't instrument
  // dead code. Instrumentation can end up keeping dead code around and
  // dramatically increase code size.
  MPM.addPass(GlobalDCEPass());
}

void PassBuilder::addPGOInstrPasses(ModulePassManager &MPM,
                                    OptimizationLevel Level, bool RunProfileGen,
                                    bool IsCS, bool AtomicCounterUpdate,
                                    std::string ProfileFile,
                                    std::string ProfileRemappingFile,
                                    IntrusiveRefCntPtr<vfs::FileSystem> FS) {
  assert(Level != OptimizationLevel::O0 && "Not expecting O0 here!");

  if (!RunProfileGen) {
    assert(!ProfileFile.empty() && "Profile use expecting a profile file!");
    MPM.addPass(
        PGOInstrumentationUse(ProfileFile, ProfileRemappingFile, IsCS, FS));
    // Cache ProfileSummaryAnalysis once to avoid the potential need to insert
    // RequireAnalysisPass for PSI before subsequent non-module passes.
    MPM.addPass(RequireAnalysisPass<ProfileSummaryAnalysis, Module>());
    return;
  }

  // Perform PGO instrumentation.
  MPM.addPass(PGOInstrumentationGen(IsCS));

  if (EnablePostPGOLoopRotation) {
    // Disable header duplication in loop rotation at -Oz.
    MPM.addPass(createModuleToFunctionPassAdaptor(
        createFunctionToLoopPassAdaptor(
            LoopRotatePass(Level != OptimizationLevel::Oz),
            /*UseMemorySSA=*/false,
            /*UseBlockFrequencyInfo=*/false),
        PTO.EagerlyInvalidateAnalyses));
  }

  // Add the profile lowering pass.
  InstrProfOptions Options;
  if (!ProfileFile.empty())
    Options.InstrProfileOutput = ProfileFile;
  // Do counter promotion at Level greater than O0.
  Options.DoCounterPromotion = true;
  Options.UseBFIInPromotion = IsCS;
  Options.Atomic = AtomicCounterUpdate;
  MPM.addPass(InstrProfilingLoweringPass(Options, IsCS));
}

void PassBuilder::addPGOInstrPassesForO0(
    ModulePassManager &MPM, bool RunProfileGen, bool IsCS,
    bool AtomicCounterUpdate, std::string ProfileFile,
    std::string ProfileRemappingFile, IntrusiveRefCntPtr<vfs::FileSystem> FS) {
  if (!RunProfileGen) {
    assert(!ProfileFile.empty() && "Profile use expecting a profile file!");
    MPM.addPass(
        PGOInstrumentationUse(ProfileFile, ProfileRemappingFile, IsCS, FS));
    // Cache ProfileSummaryAnalysis once to avoid the potential need to insert
    // RequireAnalysisPass for PSI before subsequent non-module passes.
    MPM.addPass(RequireAnalysisPass<ProfileSummaryAnalysis, Module>());
    return;
  }

  // Perform PGO instrumentation.
  MPM.addPass(PGOInstrumentationGen(IsCS));
  // Add the profile lowering pass.
  InstrProfOptions Options;
  if (!ProfileFile.empty())
    Options.InstrProfileOutput = ProfileFile;
  // Do not do counter promotion at O0.
  Options.DoCounterPromotion = false;
  Options.UseBFIInPromotion = IsCS;
  Options.Atomic = AtomicCounterUpdate;
  MPM.addPass(InstrProfilingLoweringPass(Options, IsCS));
}

static InlineParams getInlineParamsFromOptLevel(OptimizationLevel Level) {
  return getInlineParams(Level.getSpeedupLevel(), Level.getSizeLevel());
}

ModuleInlinerWrapperPass
PassBuilder::buildInlinerPipeline(OptimizationLevel Level,
                                  ThinOrFullLTOPhase Phase) {
  InlineParams IP;
  if (PTO.InlinerThreshold == -1)
    IP = getInlineParamsFromOptLevel(Level);
  else
    IP = getInlineParams(PTO.InlinerThreshold);
  // For PreLinkThinLTO + SamplePGO, set hot-caller threshold to 0 to
  // disable hot callsite inline (as much as possible [1]) because it makes
  // profile annotation in the backend inaccurate.
  //
  // [1] Note the cost of a function could be below zero due to erased
  // prologue / epilogue.
  if (Phase == ThinOrFullLTOPhase::ThinLTOPreLink && PGOOpt &&
      PGOOpt->Action == PGOOptions::SampleUse)
    IP.HotCallSiteThreshold = 0;

  if (PGOOpt)
    IP.EnableDeferral = EnablePGOInlineDeferral;

  ModuleInlinerWrapperPass MIWP(IP, PerformMandatoryInliningsFirst,
                                InlineContext{Phase, InlinePass::CGSCCInliner},
                                UseInlineAdvisor, MaxDevirtIterations);

  // Require the GlobalsAA analysis for the module so we can query it within
  // the CGSCC pipeline.
  if (EnableGlobalAnalyses) {
    MIWP.addModulePass(RequireAnalysisPass<GlobalsAA, Module>());
    // Invalidate AAManager so it can be recreated and pick up the newly
    // available GlobalsAA.
    MIWP.addModulePass(
        createModuleToFunctionPassAdaptor(InvalidateAnalysisPass<AAManager>()));
  }

  // Require the ProfileSummaryAnalysis for the module so we can query it within
  // the inliner pass.
  MIWP.addModulePass(RequireAnalysisPass<ProfileSummaryAnalysis, Module>());

  // Now begin the main postorder CGSCC pipeline.
  // FIXME: The current CGSCC pipeline has its origins in the legacy pass
  // manager and trying to emulate its precise behavior. Much of this doesn't
  // make a lot of sense and we should revisit the core CGSCC structure.
  CGSCCPassManager &MainCGPipeline = MIWP.getPM();

  // Note: historically, the PruneEH pass was run first to deduce nounwind and
  // generally clean up exception handling overhead. It isn't clear this is
  // valuable as the inliner doesn't currently care whether it is inlining an
  // invoke or a call.

  if (AttributorRun & AttributorRunOption::CGSCC)
    MainCGPipeline.addPass(AttributorCGSCCPass());

  // Deduce function attributes. We do another run of this after the function
  // simplification pipeline, so this only needs to run when it could affect the
  // function simplification pipeline, which is only the case with recursive
  // functions.
  MainCGPipeline.addPass(PostOrderFunctionAttrsPass(/*SkipNonRecursive*/ true));

  // When at O3 add argument promotion to the pass pipeline.
  // FIXME: It isn't at all clear why this should be limited to O3.
  if (Level == OptimizationLevel::O3)
    MainCGPipeline.addPass(ArgumentPromotionPass());

  // Try to perform OpenMP specific optimizations. This is a (quick!) no-op if
  // there are no OpenMP runtime calls present in the module.
  if (Level == OptimizationLevel::O2 || Level == OptimizationLevel::O3)
    MainCGPipeline.addPass(OpenMPOptCGSCCPass());

  invokeCGSCCOptimizerLateEPCallbacks(MainCGPipeline, Level);

  // Add the core function simplification pipeline nested inside the
  // CGSCC walk.
  MainCGPipeline.addPass(createCGSCCToFunctionPassAdaptor(
      buildFunctionSimplificationPipeline(Level, Phase),
      PTO.EagerlyInvalidateAnalyses, /*NoRerun=*/true));

  // Finally, deduce any function attributes based on the fully simplified
  // function.
  MainCGPipeline.addPass(PostOrderFunctionAttrsPass());

  // Mark that the function is fully simplified and that it shouldn't be
  // simplified again if we somehow revisit it due to CGSCC mutations unless
  // it's been modified since.
  MainCGPipeline.addPass(createCGSCCToFunctionPassAdaptor(
      RequireAnalysisPass<ShouldNotRunFunctionPassesAnalysis, Function>()));

  MainCGPipeline.addPass(CoroSplitPass(Level != OptimizationLevel::O0));

  // Make sure we don't affect potential future NoRerun CGSCC adaptors.
  MIWP.addLateModulePass(createModuleToFunctionPassAdaptor(
      InvalidateAnalysisPass<ShouldNotRunFunctionPassesAnalysis>()));

  return MIWP;
}

ModulePassManager
PassBuilder::buildModuleInlinerPipeline(OptimizationLevel Level,
                                        ThinOrFullLTOPhase Phase) {
  ModulePassManager MPM;

  InlineParams IP = getInlineParamsFromOptLevel(Level);
  // For PreLinkThinLTO + SamplePGO, set hot-caller threshold to 0 to
  // disable hot callsite inline (as much as possible [1]) because it makes
  // profile annotation in the backend inaccurate.
  //
  // [1] Note the cost of a function could be below zero due to erased
  // prologue / epilogue.
  if (Phase == ThinOrFullLTOPhase::ThinLTOPreLink && PGOOpt &&
      PGOOpt->Action == PGOOptions::SampleUse)
    IP.HotCallSiteThreshold = 0;

  if (PGOOpt)
    IP.EnableDeferral = EnablePGOInlineDeferral;

  // The inline deferral logic is used to avoid losing some
  // inlining chance in future. It is helpful in SCC inliner, in which
  // inlining is processed in bottom-up order.
  // While in module inliner, the inlining order is a priority-based order
  // by default. The inline deferral is unnecessary there. So we disable the
  // inline deferral logic in module inliner.
  IP.EnableDeferral = false;

  MPM.addPass(ModuleInlinerPass(IP, UseInlineAdvisor, Phase));

  MPM.addPass(createModuleToFunctionPassAdaptor(
      buildFunctionSimplificationPipeline(Level, Phase),
      PTO.EagerlyInvalidateAnalyses));

  MPM.addPass(createModuleToPostOrderCGSCCPassAdaptor(
      CoroSplitPass(Level != OptimizationLevel::O0)));

  return MPM;
}

ModulePassManager
PassBuilder::buildModuleSimplificationPipeline(OptimizationLevel Level,
                                               ThinOrFullLTOPhase Phase) {
  assert(Level != OptimizationLevel::O0 &&
         "Should not be used for O0 pipeline");

  assert(Phase != ThinOrFullLTOPhase::FullLTOPostLink &&
         "FullLTOPostLink shouldn't call buildModuleSimplificationPipeline!");

  ModulePassManager MPM;

  // Place pseudo probe instrumentation as the first pass of the pipeline to
  // minimize the impact of optimization changes.
  if (PGOOpt && PGOOpt->PseudoProbeForProfiling &&
      Phase != ThinOrFullLTOPhase::ThinLTOPostLink)
    MPM.addPass(SampleProfileProbePass(TM));

  bool HasSampleProfile = PGOOpt && (PGOOpt->Action == PGOOptions::SampleUse);

  // In ThinLTO mode, when flattened profile is used, all the available
  // profile information will be annotated in PreLink phase so there is
  // no need to load the profile again in PostLink.
  bool LoadSampleProfile =
      HasSampleProfile &&
      !(FlattenedProfileUsed && Phase == ThinOrFullLTOPhase::ThinLTOPostLink);

  // During the ThinLTO backend phase we perform early indirect call promotion
  // here, before globalopt. Otherwise imported available_externally functions
  // look unreferenced and are removed. If we are going to load the sample
  // profile then defer until later.
  // TODO: See if we can move later and consolidate with the location where
  // we perform ICP when we are loading a sample profile.
  // TODO: We pass HasSampleProfile (whether there was a sample profile file
  // passed to the compile) to the SamplePGO flag of ICP. This is used to
  // determine whether the new direct calls are annotated with prof metadata.
  // Ideally this should be determined from whether the IR is annotated with
  // sample profile, and not whether the a sample profile was provided on the
  // command line. E.g. for flattened profiles where we will not be reloading
  // the sample profile in the ThinLTO backend, we ideally shouldn't have to
  // provide the sample profile file.
  if (Phase == ThinOrFullLTOPhase::ThinLTOPostLink && !LoadSampleProfile)
    MPM.addPass(PGOIndirectCallPromotion(true /* InLTO */, HasSampleProfile));

  // Create an early function pass manager to cleanup the output of the
  // frontend. Not necessary with LTO post link pipelines since the pre link
  // pipeline already cleaned up the frontend output.
  if (Phase != ThinOrFullLTOPhase::ThinLTOPostLink) {
    // Do basic inference of function attributes from known properties of system
    // libraries and other oracles.
    MPM.addPass(InferFunctionAttrsPass());
    MPM.addPass(CoroEarlyPass());

    FunctionPassManager EarlyFPM;
    // Lower llvm.expect to metadata before attempting transforms.
    // Compare/branch metadata may alter the behavior of passes like
    // SimplifyCFG.
    EarlyFPM.addPass(LowerExpectIntrinsicPass());
    EarlyFPM.addPass(SimplifyCFGPass());
    EarlyFPM.addPass(SROAPass(SROAOptions::ModifyCFG));
    EarlyFPM.addPass(EarlyCSEPass());
    if (Level == OptimizationLevel::O3)
      EarlyFPM.addPass(CallSiteSplittingPass());
    MPM.addPass(createModuleToFunctionPassAdaptor(
        std::move(EarlyFPM), PTO.EagerlyInvalidateAnalyses));
  }

  if (LoadSampleProfile) {
    // Annotate sample profile right after early FPM to ensure freshness of
    // the debug info.
    MPM.addPass(SampleProfileLoaderPass(PGOOpt->ProfileFile,
                                        PGOOpt->ProfileRemappingFile, Phase));
    // Cache ProfileSummaryAnalysis once to avoid the potential need to insert
    // RequireAnalysisPass for PSI before subsequent non-module passes.
    MPM.addPass(RequireAnalysisPass<ProfileSummaryAnalysis, Module>());
    // Do not invoke ICP in the LTOPrelink phase as it makes it hard
    // for the profile annotation to be accurate in the LTO backend.
    if (!isLTOPreLink(Phase))
      // We perform early indirect call promotion here, before globalopt.
      // This is important for the ThinLTO backend phase because otherwise
      // imported available_externally functions look unreferenced and are
      // removed.
      MPM.addPass(
          PGOIndirectCallPromotion(true /* IsInLTO */, true /* SamplePGO */));
  }

  // Try to perform OpenMP specific optimizations on the module. This is a
  // (quick!) no-op if there are no OpenMP runtime calls present in the module.
  MPM.addPass(OpenMPOptPass());

  if (AttributorRun & AttributorRunOption::MODULE)
    MPM.addPass(AttributorPass());

  // Lower type metadata and the type.test intrinsic in the ThinLTO
  // post link pipeline after ICP. This is to enable usage of the type
  // tests in ICP sequences.
  if (Phase == ThinOrFullLTOPhase::ThinLTOPostLink)
    MPM.addPass(LowerTypeTestsPass(nullptr, nullptr, true));

  invokePipelineEarlySimplificationEPCallbacks(MPM, Level);

  // Interprocedural constant propagation now that basic cleanup has occurred
  // and prior to optimizing globals.
  // FIXME: This position in the pipeline hasn't been carefully considered in
  // years, it should be re-analyzed.
  MPM.addPass(IPSCCPPass(
              IPSCCPOptions(/*AllowFuncSpec=*/
                            Level != OptimizationLevel::Os &&
                            Level != OptimizationLevel::Oz &&
                            !isLTOPreLink(Phase))));

  // Attach metadata to indirect call sites indicating the set of functions
  // they may target at run-time. This should follow IPSCCP.
  MPM.addPass(CalledValuePropagationPass());

  // Optimize globals to try and fold them into constants.
  MPM.addPass(GlobalOptPass());

  // Create a small function pass pipeline to cleanup after all the global
  // optimizations.
  FunctionPassManager GlobalCleanupPM;
  // FIXME: Should this instead by a run of SROA?
  GlobalCleanupPM.addPass(PromotePass());
  GlobalCleanupPM.addPass(InstCombinePass());
  invokePeepholeEPCallbacks(GlobalCleanupPM, Level);
  GlobalCleanupPM.addPass(
      SimplifyCFGPass(SimplifyCFGOptions().convertSwitchRangeToICmp(true)));
  MPM.addPass(createModuleToFunctionPassAdaptor(std::move(GlobalCleanupPM),
                                                PTO.EagerlyInvalidateAnalyses));

  // Invoke the pre-inliner passes for instrumentation PGO or MemProf.
  if (PGOOpt && Phase != ThinOrFullLTOPhase::ThinLTOPostLink &&
      (PGOOpt->Action == PGOOptions::IRInstr ||
       PGOOpt->Action == PGOOptions::IRUse || !PGOOpt->MemoryProfile.empty()))
    addPreInlinerPasses(MPM, Level, Phase);

  // Add all the requested passes for instrumentation PGO, if requested.
  if (PGOOpt && Phase != ThinOrFullLTOPhase::ThinLTOPostLink &&
      (PGOOpt->Action == PGOOptions::IRInstr ||
       PGOOpt->Action == PGOOptions::IRUse)) {
    addPGOInstrPasses(MPM, Level,
                      /*RunProfileGen=*/PGOOpt->Action == PGOOptions::IRInstr,
                      /*IsCS=*/false, PGOOpt->AtomicCounterUpdate,
                      PGOOpt->ProfileFile, PGOOpt->ProfileRemappingFile,
                      PGOOpt->FS);
    MPM.addPass(PGOIndirectCallPromotion(false, false));
  }
  if (PGOOpt && Phase != ThinOrFullLTOPhase::ThinLTOPostLink &&
      PGOOpt->CSAction == PGOOptions::CSIRInstr)
    MPM.addPass(PGOInstrumentationGenCreateVar(PGOOpt->CSProfileGenFile));

  if (PGOOpt && Phase != ThinOrFullLTOPhase::ThinLTOPostLink &&
      !PGOOpt->MemoryProfile.empty())
    MPM.addPass(MemProfUsePass(PGOOpt->MemoryProfile, PGOOpt->FS));

  // Synthesize function entry counts for non-PGO compilation.
  if (EnableSyntheticCounts && !PGOOpt)
    MPM.addPass(SyntheticCountsPropagation());

<<<<<<< HEAD
  if (PerformMandatoryInliningsBeforeOpt)
    MPM.addPass(AlwaysInlinerPass(/*InsertLifetimeIntrinsics=*/true));
=======
  if (EnablePGOForceFunctionAttrs)
    MPM.addPass(PGOForceFunctionAttrsPass(PGOOpt->ColdOptType));

  MPM.addPass(AlwaysInlinerPass(/*InsertLifetimeIntrinsics=*/true));
>>>>>>> 6e41d60a

  if (EnableModuleInliner)
    MPM.addPass(buildModuleInlinerPipeline(Level, Phase));
  else
    MPM.addPass(buildInlinerPipeline(Level, Phase));

  // Remove any dead arguments exposed by cleanups, constant folding globals,
  // and argument promotion.
  MPM.addPass(DeadArgumentEliminationPass());

  MPM.addPass(CoroCleanupPass());

  // Optimize globals now that functions are fully simplified.
  MPM.addPass(GlobalOptPass());
  MPM.addPass(GlobalDCEPass());

  return MPM;
}

/// TODO: Should LTO cause any differences to this set of passes?
void PassBuilder::addVectorPasses(OptimizationLevel Level,
                                  FunctionPassManager &FPM, bool IsFullLTO) {
  FPM.addPass(LoopVectorizePass(
      LoopVectorizeOptions(!PTO.LoopInterleaving, !PTO.LoopVectorization)));

  if (EnableInferAlignmentPass)
    FPM.addPass(InferAlignmentPass());
  if (IsFullLTO) {
    // The vectorizer may have significantly shortened a loop body; unroll
    // again. Unroll small loops to hide loop backedge latency and saturate any
    // parallel execution resources of an out-of-order processor. We also then
    // need to clean up redundancies and loop invariant code.
    // FIXME: It would be really good to use a loop-integrated instruction
    // combiner for cleanup here so that the unrolling and LICM can be pipelined
    // across the loop nests.
    // We do UnrollAndJam in a separate LPM to ensure it happens before unroll
    if (EnableUnrollAndJam && PTO.LoopUnrolling)
      FPM.addPass(createFunctionToLoopPassAdaptor(
          LoopUnrollAndJamPass(Level.getSpeedupLevel())));
    FPM.addPass(LoopUnrollPass(LoopUnrollOptions(
        Level.getSpeedupLevel(), /*OnlyWhenForced=*/!PTO.LoopUnrolling,
        PTO.ForgetAllSCEVInLoopUnroll)));
    FPM.addPass(WarnMissedTransformationsPass());
    // Now that we are done with loop unrolling, be it either by LoopVectorizer,
    // or LoopUnroll passes, some variable-offset GEP's into alloca's could have
    // become constant-offset, thus enabling SROA and alloca promotion. Do so.
    // NOTE: we are very late in the pipeline, and we don't have any LICM
    // or SimplifyCFG passes scheduled after us, that would cleanup
    // the CFG mess this may created if allowed to modify CFG, so forbid that.
    FPM.addPass(SROAPass(SROAOptions::PreserveCFG));
  }

  if (!IsFullLTO) {
    // Eliminate loads by forwarding stores from the previous iteration to loads
    // of the current iteration.
    FPM.addPass(LoopLoadEliminationPass());
  }
  // Cleanup after the loop optimization passes.
  FPM.addPass(InstCombinePass());

  if (Level.getSpeedupLevel() > 1 && ExtraVectorizerPasses) {
    ExtraVectorPassManager ExtraPasses;
    // At higher optimization levels, try to clean up any runtime overlap and
    // alignment checks inserted by the vectorizer. We want to track correlated
    // runtime checks for two inner loops in the same outer loop, fold any
    // common computations, hoist loop-invariant aspects out of any outer loop,
    // and unswitch the runtime checks if possible. Once hoisted, we may have
    // dead (or speculatable) control flows or more combining opportunities.
    ExtraPasses.addPass(EarlyCSEPass());
    ExtraPasses.addPass(CorrelatedValuePropagationPass());
    ExtraPasses.addPass(InstCombinePass());
    LoopPassManager LPM;
    LPM.addPass(LICMPass(PTO.LicmMssaOptCap, PTO.LicmMssaNoAccForPromotionCap,
                         /*AllowSpeculation=*/true));
    LPM.addPass(SimpleLoopUnswitchPass(/* NonTrivial */ Level ==
                                       OptimizationLevel::O3));
    ExtraPasses.addPass(
        createFunctionToLoopPassAdaptor(std::move(LPM), /*UseMemorySSA=*/true,
                                        /*UseBlockFrequencyInfo=*/true));
    ExtraPasses.addPass(
        SimplifyCFGPass(SimplifyCFGOptions().convertSwitchRangeToICmp(true)));
    ExtraPasses.addPass(InstCombinePass());
    FPM.addPass(std::move(ExtraPasses));
  }

  // Now that we've formed fast to execute loop structures, we do further
  // optimizations. These are run afterward as they might block doing complex
  // analyses and transforms such as what are needed for loop vectorization.

  // Cleanup after loop vectorization, etc. Simplification passes like CVP and
  // GVN, loop transforms, and others have already run, so it's now better to
  // convert to more optimized IR using more aggressive simplify CFG options.
  // The extra sinking transform can create larger basic blocks, so do this
  // before SLP vectorization.
  FPM.addPass(SimplifyCFGPass(SimplifyCFGOptions()
                                  .forwardSwitchCondToPhi(true)
                                  .convertSwitchRangeToICmp(true)
                                  .convertSwitchToLookupTable(true)
                                  .needCanonicalLoops(false)
                                  .hoistCommonInsts(true)
                                  .sinkCommonInsts(true)));

  if (IsFullLTO) {
    FPM.addPass(SCCPPass());
    FPM.addPass(InstCombinePass());
    FPM.addPass(BDCEPass());
  }

  // Optimize parallel scalar instruction chains into SIMD instructions.
  if (PTO.SLPVectorization) {
    FPM.addPass(SLPVectorizerPass());
    if (Level.getSpeedupLevel() > 1 && ExtraVectorizerPasses) {
      FPM.addPass(EarlyCSEPass());
    }
  }
  // Enhance/cleanup vector code.
  FPM.addPass(VectorCombinePass());

  if (!IsFullLTO) {
    FPM.addPass(InstCombinePass());
    // Unroll small loops to hide loop backedge latency and saturate any
    // parallel execution resources of an out-of-order processor. We also then
    // need to clean up redundancies and loop invariant code.
    // FIXME: It would be really good to use a loop-integrated instruction
    // combiner for cleanup here so that the unrolling and LICM can be pipelined
    // across the loop nests.
    // We do UnrollAndJam in a separate LPM to ensure it happens before unroll
    if (EnableUnrollAndJam && PTO.LoopUnrolling) {
      FPM.addPass(createFunctionToLoopPassAdaptor(
          LoopUnrollAndJamPass(Level.getSpeedupLevel())));
    }
    FPM.addPass(LoopUnrollPass(LoopUnrollOptions(
        Level.getSpeedupLevel(), /*OnlyWhenForced=*/!PTO.LoopUnrolling,
        PTO.ForgetAllSCEVInLoopUnroll)));
    FPM.addPass(WarnMissedTransformationsPass());
    // Now that we are done with loop unrolling, be it either by LoopVectorizer,
    // or LoopUnroll passes, some variable-offset GEP's into alloca's could have
    // become constant-offset, thus enabling SROA and alloca promotion. Do so.
    // NOTE: we are very late in the pipeline, and we don't have any LICM
    // or SimplifyCFG passes scheduled after us, that would cleanup
    // the CFG mess this may created if allowed to modify CFG, so forbid that.
    FPM.addPass(SROAPass(SROAOptions::PreserveCFG));
  }

  if (EnableInferAlignmentPass)
    FPM.addPass(InferAlignmentPass());
  FPM.addPass(InstCombinePass());

  // This is needed for two reasons:
  //   1. It works around problems that instcombine introduces, such as sinking
  //      expensive FP divides into loops containing multiplications using the
  //      divide result.
  //   2. It helps to clean up some loop-invariant code created by the loop
  //      unroll pass when IsFullLTO=false.
  FPM.addPass(createFunctionToLoopPassAdaptor(
      LICMPass(PTO.LicmMssaOptCap, PTO.LicmMssaNoAccForPromotionCap,
               /*AllowSpeculation=*/true),
      /*UseMemorySSA=*/true, /*UseBlockFrequencyInfo=*/false));

  // Now that we've vectorized and unrolled loops, we may have more refined
  // alignment information, try to re-derive it here.
  FPM.addPass(AlignmentFromAssumptionsPass());
}

ModulePassManager
PassBuilder::buildModuleOptimizationPipeline(OptimizationLevel Level,
                                             ThinOrFullLTOPhase LTOPhase) {
  const bool LTOPreLink = isLTOPreLink(LTOPhase);
  ModulePassManager MPM;

  // Run partial inlining pass to partially inline functions that have
  // large bodies.
  if (RunPartialInlining)
    MPM.addPass(PartialInlinerPass());

  // Remove avail extern fns and globals definitions since we aren't compiling
  // an object file for later LTO. For LTO we want to preserve these so they
  // are eligible for inlining at link-time. Note if they are unreferenced they
  // will be removed by GlobalDCE later, so this only impacts referenced
  // available externally globals. Eventually they will be suppressed during
  // codegen, but eliminating here enables more opportunity for GlobalDCE as it
  // may make globals referenced by available external functions dead and saves
  // running remaining passes on the eliminated functions. These should be
  // preserved during prelinking for link-time inlining decisions.
  if (!LTOPreLink)
    MPM.addPass(EliminateAvailableExternallyPass());

  if (EnableOrderFileInstrumentation)
    MPM.addPass(InstrOrderFilePass());

  // Do RPO function attribute inference across the module to forward-propagate
  // attributes where applicable.
  // FIXME: Is this really an optimization rather than a canonicalization?
  MPM.addPass(ReversePostOrderFunctionAttrsPass());

  // Do a post inline PGO instrumentation and use pass. This is a context
  // sensitive PGO pass. We don't want to do this in LTOPreLink phrase as
  // cross-module inline has not been done yet. The context sensitive
  // instrumentation is after all the inlines are done.
  if (!LTOPreLink && PGOOpt) {
    if (PGOOpt->CSAction == PGOOptions::CSIRInstr)
      addPGOInstrPasses(MPM, Level, /*RunProfileGen=*/true,
                        /*IsCS=*/true, PGOOpt->AtomicCounterUpdate,
                        PGOOpt->CSProfileGenFile, PGOOpt->ProfileRemappingFile,
                        PGOOpt->FS);
    else if (PGOOpt->CSAction == PGOOptions::CSIRUse)
      addPGOInstrPasses(MPM, Level, /*RunProfileGen=*/false,
                        /*IsCS=*/true, PGOOpt->AtomicCounterUpdate,
                        PGOOpt->ProfileFile, PGOOpt->ProfileRemappingFile,
                        PGOOpt->FS);
  }

  // Re-compute GlobalsAA here prior to function passes. This is particularly
  // useful as the above will have inlined, DCE'ed, and function-attr
  // propagated everything. We should at this point have a reasonably minimal
  // and richly annotated call graph. By computing aliasing and mod/ref
  // information for all local globals here, the late loop passes and notably
  // the vectorizer will be able to use them to help recognize vectorizable
  // memory operations.
  if (EnableGlobalAnalyses)
    MPM.addPass(RecomputeGlobalsAAPass());

  invokeOptimizerEarlyEPCallbacks(MPM, Level);

  FunctionPassManager OptimizePM;
  // Scheduling LoopVersioningLICM when inlining is over, because after that
  // we may see more accurate aliasing. Reason to run this late is that too
  // early versioning may prevent further inlining due to increase of code
  // size. Other optimizations which runs later might get benefit of no-alias
  // assumption in clone loop.
  if (UseLoopVersioningLICM) {
    OptimizePM.addPass(
        createFunctionToLoopPassAdaptor(LoopVersioningLICMPass()));
    // LoopVersioningLICM pass might increase new LICM opportunities.
    OptimizePM.addPass(createFunctionToLoopPassAdaptor(
        LICMPass(PTO.LicmMssaOptCap, PTO.LicmMssaNoAccForPromotionCap,
                 /*AllowSpeculation=*/true),
        /*USeMemorySSA=*/true, /*UseBlockFrequencyInfo=*/false));
  }

  OptimizePM.addPass(Float2IntPass());
  OptimizePM.addPass(LowerConstantIntrinsicsPass());

  if (EnableMatrix) {
    OptimizePM.addPass(LowerMatrixIntrinsicsPass());
    OptimizePM.addPass(EarlyCSEPass());
  }

  // CHR pass should only be applied with the profile information.
  // The check is to check the profile summary information in CHR.
  if (EnableCHR && Level == OptimizationLevel::O3)
    OptimizePM.addPass(ControlHeightReductionPass());

  // FIXME: We need to run some loop optimizations to re-rotate loops after
  // simplifycfg and others undo their rotation.

  // Optimize the loop execution. These passes operate on entire loop nests
  // rather than on each loop in an inside-out manner, and so they are actually
  // function passes.

  invokeVectorizerStartEPCallbacks(OptimizePM, Level);

  LoopPassManager LPM;
  // First rotate loops that may have been un-rotated by prior passes.
  // Disable header duplication at -Oz.
  LPM.addPass(LoopRotatePass(Level != OptimizationLevel::Oz, LTOPreLink));
  // Some loops may have become dead by now. Try to delete them.
  // FIXME: see discussion in https://reviews.llvm.org/D112851,
  //        this may need to be revisited once we run GVN before loop deletion
  //        in the simplification pipeline.
  LPM.addPass(LoopDeletionPass());
  OptimizePM.addPass(createFunctionToLoopPassAdaptor(
      std::move(LPM), /*UseMemorySSA=*/false, /*UseBlockFrequencyInfo=*/false));

  // Distribute loops to allow partial vectorization.  I.e. isolate dependences
  // into separate loop that would otherwise inhibit vectorization.  This is
  // currently only performed for loops marked with the metadata
  // llvm.loop.distribute=true or when -enable-loop-distribute is specified.
  OptimizePM.addPass(LoopDistributePass());

  // Populates the VFABI attribute with the scalar-to-vector mappings
  // from the TargetLibraryInfo.
  OptimizePM.addPass(InjectTLIMappings());

  addVectorPasses(Level, OptimizePM, /* IsFullLTO */ false);

  // LoopSink pass sinks instructions hoisted by LICM, which serves as a
  // canonicalization pass that enables other optimizations. As a result,
  // LoopSink pass needs to be a very late IR pass to avoid undoing LICM
  // result too early.
  OptimizePM.addPass(LoopSinkPass());

  // And finally clean up LCSSA form before generating code.
  OptimizePM.addPass(InstSimplifyPass());

  // This hoists/decomposes div/rem ops. It should run after other sink/hoist
  // passes to avoid re-sinking, but before SimplifyCFG because it can allow
  // flattening of blocks.
  OptimizePM.addPass(DivRemPairsPass());

  // Try to annotate calls that were created during optimization.
  OptimizePM.addPass(TailCallElimPass());

  // LoopSink (and other loop passes since the last simplifyCFG) might have
  // resulted in single-entry-single-exit or empty blocks. Clean up the CFG.
  OptimizePM.addPass(
      SimplifyCFGPass(SimplifyCFGOptions().convertSwitchRangeToICmp(true)));

  // Add the core optimizing pipeline.
  MPM.addPass(createModuleToFunctionPassAdaptor(std::move(OptimizePM),
                                                PTO.EagerlyInvalidateAnalyses));

  invokeOptimizerLastEPCallbacks(MPM, Level);

  // Split out cold code. Splitting is done late to avoid hiding context from
  // other optimizations and inadvertently regressing performance. The tradeoff
  // is that this has a higher code size cost than splitting early.
  if (EnableHotColdSplit && !LTOPreLink)
    MPM.addPass(HotColdSplittingPass());

  // Search the code for similar regions of code. If enough similar regions can
  // be found where extracting the regions into their own function will decrease
  // the size of the program, we extract the regions, a deduplicate the
  // structurally similar regions.
  if (EnableIROutliner)
    MPM.addPass(IROutlinerPass());

  // Merge functions if requested.
  if (PTO.MergeFunctions)
    MPM.addPass(MergeFunctionsPass());

  // Now we need to do some global optimization transforms.
  // FIXME: It would seem like these should come first in the optimization
  // pipeline and maybe be the bottom of the canonicalization pipeline? Weird
  // ordering here.
  MPM.addPass(GlobalDCEPass());
  MPM.addPass(ConstantMergePass());

  if (PTO.CallGraphProfile && !LTOPreLink)
    MPM.addPass(CGProfilePass(LTOPhase == ThinOrFullLTOPhase::FullLTOPostLink ||
                              LTOPhase == ThinOrFullLTOPhase::ThinLTOPostLink));

  // TODO: Relative look table converter pass caused an issue when full lto is
  // enabled. See https://reviews.llvm.org/D94355 for more details.
  // Until the issue fixed, disable this pass during pre-linking phase.
  if (!LTOPreLink)
    MPM.addPass(RelLookupTableConverterPass());

  return MPM;
}

ModulePassManager
PassBuilder::buildPerModuleDefaultPipeline(OptimizationLevel Level,
                                           bool LTOPreLink) {
  if (Level == OptimizationLevel::O0)
    return buildO0DefaultPipeline(Level, LTOPreLink);

  ModulePassManager MPM;

  // Convert @llvm.global.annotations to !annotation metadata.
  MPM.addPass(Annotation2MetadataPass());

  // Force any function attributes we want the rest of the pipeline to observe.
  MPM.addPass(ForceFunctionAttrsPass());

  if (PGOOpt && PGOOpt->DebugInfoForProfiling)
    MPM.addPass(createModuleToFunctionPassAdaptor(AddDiscriminatorsPass()));

  // Apply module pipeline start EP callback.
  invokePipelineStartEPCallbacks(MPM, Level);

  const ThinOrFullLTOPhase LTOPhase = LTOPreLink
                                          ? ThinOrFullLTOPhase::FullLTOPreLink
                                          : ThinOrFullLTOPhase::None;
  // Add the core simplification pipeline.
  MPM.addPass(buildModuleSimplificationPipeline(Level, LTOPhase));

  // Now add the optimization pipeline.
  MPM.addPass(buildModuleOptimizationPipeline(Level, LTOPhase));

  if (PGOOpt && PGOOpt->PseudoProbeForProfiling &&
      PGOOpt->Action == PGOOptions::SampleUse)
    MPM.addPass(PseudoProbeUpdatePass());

  // Emit annotation remarks.
  addAnnotationRemarksPass(MPM);

  if (LTOPreLink)
    addRequiredLTOPreLinkPasses(MPM);
  return MPM;
}

ModulePassManager
PassBuilder::buildFatLTODefaultPipeline(OptimizationLevel Level, bool ThinLTO,
                                        bool EmitSummary) {
  ModulePassManager MPM;
  if (ThinLTO)
    MPM.addPass(buildThinLTOPreLinkDefaultPipeline(Level));
  else
    MPM.addPass(buildLTOPreLinkDefaultPipeline(Level));
  MPM.addPass(EmbedBitcodePass(ThinLTO, EmitSummary));

  // Use the ThinLTO post-link pipeline with sample profiling
  if (ThinLTO && PGOOpt && PGOOpt->Action == PGOOptions::SampleUse)
    MPM.addPass(buildThinLTODefaultPipeline(Level, /*ImportSummary=*/nullptr));
  else {
    // otherwise, just use module optimization
    MPM.addPass(
        buildModuleOptimizationPipeline(Level, ThinOrFullLTOPhase::None));
    // Emit annotation remarks.
    addAnnotationRemarksPass(MPM);
  }
  return MPM;
}

ModulePassManager
PassBuilder::buildThinLTOPreLinkDefaultPipeline(OptimizationLevel Level) {
  if (Level == OptimizationLevel::O0)
    return buildO0DefaultPipeline(Level, /*LTOPreLink*/true);

  ModulePassManager MPM;

  // Convert @llvm.global.annotations to !annotation metadata.
  MPM.addPass(Annotation2MetadataPass());

  // Force any function attributes we want the rest of the pipeline to observe.
  MPM.addPass(ForceFunctionAttrsPass());

  if (PGOOpt && PGOOpt->DebugInfoForProfiling)
    MPM.addPass(createModuleToFunctionPassAdaptor(AddDiscriminatorsPass()));

  // Apply module pipeline start EP callback.
  invokePipelineStartEPCallbacks(MPM, Level);

  // If we are planning to perform ThinLTO later, we don't bloat the code with
  // unrolling/vectorization/... now. Just simplify the module as much as we
  // can.
  MPM.addPass(buildModuleSimplificationPipeline(
      Level, ThinOrFullLTOPhase::ThinLTOPreLink));

  // Run partial inlining pass to partially inline functions that have
  // large bodies.
  // FIXME: It isn't clear whether this is really the right place to run this
  // in ThinLTO. Because there is another canonicalization and simplification
  // phase that will run after the thin link, running this here ends up with
  // less information than will be available later and it may grow functions in
  // ways that aren't beneficial.
  if (RunPartialInlining)
    MPM.addPass(PartialInlinerPass());

  if (PGOOpt && PGOOpt->PseudoProbeForProfiling &&
      PGOOpt->Action == PGOOptions::SampleUse)
    MPM.addPass(PseudoProbeUpdatePass());

  // Handle Optimizer{Early,Last}EPCallbacks added by clang on PreLink. Actual
  // optimization is going to be done in PostLink stage, but clang can't add
  // callbacks there in case of in-process ThinLTO called by linker.
  invokeOptimizerEarlyEPCallbacks(MPM, Level);
  invokeOptimizerLastEPCallbacks(MPM, Level);

  // Emit annotation remarks.
  addAnnotationRemarksPass(MPM);

  addRequiredLTOPreLinkPasses(MPM);

  return MPM;
}

ModulePassManager PassBuilder::buildThinLTODefaultPipeline(
    OptimizationLevel Level, const ModuleSummaryIndex *ImportSummary) {
  ModulePassManager MPM;

  if (ImportSummary) {
    // For ThinLTO we must apply the context disambiguation decisions early, to
    // ensure we can correctly match the callsites to summary data.
    if (EnableMemProfContextDisambiguation)
      MPM.addPass(MemProfContextDisambiguation(ImportSummary));

    // These passes import type identifier resolutions for whole-program
    // devirtualization and CFI. They must run early because other passes may
    // disturb the specific instruction patterns that these passes look for,
    // creating dependencies on resolutions that may not appear in the summary.
    //
    // For example, GVN may transform the pattern assume(type.test) appearing in
    // two basic blocks into assume(phi(type.test, type.test)), which would
    // transform a dependency on a WPD resolution into a dependency on a type
    // identifier resolution for CFI.
    //
    // Also, WPD has access to more precise information than ICP and can
    // devirtualize more effectively, so it should operate on the IR first.
    //
    // The WPD and LowerTypeTest passes need to run at -O0 to lower type
    // metadata and intrinsics.
    MPM.addPass(WholeProgramDevirtPass(nullptr, ImportSummary));
    MPM.addPass(LowerTypeTestsPass(nullptr, ImportSummary));
  }

  if (Level == OptimizationLevel::O0) {
    // Run a second time to clean up any type tests left behind by WPD for use
    // in ICP.
    MPM.addPass(LowerTypeTestsPass(nullptr, nullptr, true));
    // Drop available_externally and unreferenced globals. This is necessary
    // with ThinLTO in order to avoid leaving undefined references to dead
    // globals in the object file.
    MPM.addPass(EliminateAvailableExternallyPass());
    MPM.addPass(GlobalDCEPass());
    return MPM;
  }

  // Add the core simplification pipeline.
  MPM.addPass(buildModuleSimplificationPipeline(
      Level, ThinOrFullLTOPhase::ThinLTOPostLink));

  // Now add the optimization pipeline.
  MPM.addPass(buildModuleOptimizationPipeline(
      Level, ThinOrFullLTOPhase::ThinLTOPostLink));

  // Emit annotation remarks.
  addAnnotationRemarksPass(MPM);

  return MPM;
}

ModulePassManager
PassBuilder::buildLTOPreLinkDefaultPipeline(OptimizationLevel Level) {
  // FIXME: We should use a customized pre-link pipeline!
  return buildPerModuleDefaultPipeline(Level,
                                       /* LTOPreLink */ true);
}

ModulePassManager
PassBuilder::buildLTODefaultPipeline(OptimizationLevel Level,
                                     ModuleSummaryIndex *ExportSummary) {
  ModulePassManager MPM;

  invokeFullLinkTimeOptimizationEarlyEPCallbacks(MPM, Level);

  // Create a function that performs CFI checks for cross-DSO calls with targets
  // in the current module.
  MPM.addPass(CrossDSOCFIPass());

  if (Level == OptimizationLevel::O0) {
    // The WPD and LowerTypeTest passes need to run at -O0 to lower type
    // metadata and intrinsics.
    MPM.addPass(WholeProgramDevirtPass(ExportSummary, nullptr));
    MPM.addPass(LowerTypeTestsPass(ExportSummary, nullptr));
    // Run a second time to clean up any type tests left behind by WPD for use
    // in ICP.
    MPM.addPass(LowerTypeTestsPass(nullptr, nullptr, true));

    invokeFullLinkTimeOptimizationLastEPCallbacks(MPM, Level);

    // Emit annotation remarks.
    addAnnotationRemarksPass(MPM);

    return MPM;
  }

  if (PGOOpt && PGOOpt->Action == PGOOptions::SampleUse) {
    // Load sample profile before running the LTO optimization pipeline.
    MPM.addPass(SampleProfileLoaderPass(PGOOpt->ProfileFile,
                                        PGOOpt->ProfileRemappingFile,
                                        ThinOrFullLTOPhase::FullLTOPostLink));
    // Cache ProfileSummaryAnalysis once to avoid the potential need to insert
    // RequireAnalysisPass for PSI before subsequent non-module passes.
    MPM.addPass(RequireAnalysisPass<ProfileSummaryAnalysis, Module>());
  }

  // Try to run OpenMP optimizations, quick no-op if no OpenMP metadata present.
  MPM.addPass(OpenMPOptPass(ThinOrFullLTOPhase::FullLTOPostLink));

  // Remove unused virtual tables to improve the quality of code generated by
  // whole-program devirtualization and bitset lowering.
  MPM.addPass(GlobalDCEPass(/*InLTOPostLink=*/true));

  // Do basic inference of function attributes from known properties of system
  // libraries and other oracles.
  MPM.addPass(InferFunctionAttrsPass());

  if (Level.getSpeedupLevel() > 1) {
    MPM.addPass(createModuleToFunctionPassAdaptor(
        CallSiteSplittingPass(), PTO.EagerlyInvalidateAnalyses));

    // Indirect call promotion. This should promote all the targets that are
    // left by the earlier promotion pass that promotes intra-module targets.
    // This two-step promotion is to save the compile time. For LTO, it should
    // produce the same result as if we only do promotion here.
    MPM.addPass(PGOIndirectCallPromotion(
        true /* InLTO */, PGOOpt && PGOOpt->Action == PGOOptions::SampleUse));

    // Propagate constants at call sites into the functions they call.  This
    // opens opportunities for globalopt (and inlining) by substituting function
    // pointers passed as arguments to direct uses of functions.
    MPM.addPass(IPSCCPPass(IPSCCPOptions(/*AllowFuncSpec=*/
                                         Level != OptimizationLevel::Os &&
                                         Level != OptimizationLevel::Oz)));

    // Attach metadata to indirect call sites indicating the set of functions
    // they may target at run-time. This should follow IPSCCP.
    MPM.addPass(CalledValuePropagationPass());
  }

  // Now deduce any function attributes based in the current code.
  MPM.addPass(
      createModuleToPostOrderCGSCCPassAdaptor(PostOrderFunctionAttrsPass()));

  // Do RPO function attribute inference across the module to forward-propagate
  // attributes where applicable.
  // FIXME: Is this really an optimization rather than a canonicalization?
  MPM.addPass(ReversePostOrderFunctionAttrsPass());

  // Use in-range annotations on GEP indices to split globals where beneficial.
  MPM.addPass(GlobalSplitPass());

  // Run whole program optimization of virtual call when the list of callees
  // is fixed.
  MPM.addPass(WholeProgramDevirtPass(ExportSummary, nullptr));

  // Stop here at -O1.
  if (Level == OptimizationLevel::O1) {
    // The LowerTypeTestsPass needs to run to lower type metadata and the
    // type.test intrinsics. The pass does nothing if CFI is disabled.
    MPM.addPass(LowerTypeTestsPass(ExportSummary, nullptr));
    // Run a second time to clean up any type tests left behind by WPD for use
    // in ICP (which is performed earlier than this in the regular LTO
    // pipeline).
    MPM.addPass(LowerTypeTestsPass(nullptr, nullptr, true));

    invokeFullLinkTimeOptimizationLastEPCallbacks(MPM, Level);

    // Emit annotation remarks.
    addAnnotationRemarksPass(MPM);

    return MPM;
  }

  // Optimize globals to try and fold them into constants.
  MPM.addPass(GlobalOptPass());

  // Promote any localized globals to SSA registers.
  MPM.addPass(createModuleToFunctionPassAdaptor(PromotePass()));

  // Linking modules together can lead to duplicate global constant, only
  // keep one copy of each constant.
  MPM.addPass(ConstantMergePass());

  // Remove unused arguments from functions.
  MPM.addPass(DeadArgumentEliminationPass());

  // Reduce the code after globalopt and ipsccp.  Both can open up significant
  // simplification opportunities, and both can propagate functions through
  // function pointers.  When this happens, we often have to resolve varargs
  // calls, etc, so let instcombine do this.
  FunctionPassManager PeepholeFPM;
  PeepholeFPM.addPass(InstCombinePass());
  if (Level.getSpeedupLevel() > 1)
    PeepholeFPM.addPass(AggressiveInstCombinePass());
  invokePeepholeEPCallbacks(PeepholeFPM, Level);

  MPM.addPass(createModuleToFunctionPassAdaptor(std::move(PeepholeFPM),
                                                PTO.EagerlyInvalidateAnalyses));

  // Note: historically, the PruneEH pass was run first to deduce nounwind and
  // generally clean up exception handling overhead. It isn't clear this is
  // valuable as the inliner doesn't currently care whether it is inlining an
  // invoke or a call.
  // Run the inliner now.
  if (EnableModuleInliner) {
    MPM.addPass(ModuleInlinerPass(getInlineParamsFromOptLevel(Level),
                                  UseInlineAdvisor,
                                  ThinOrFullLTOPhase::FullLTOPostLink));
  } else {
    MPM.addPass(ModuleInlinerWrapperPass(
        getInlineParamsFromOptLevel(Level),
        /* MandatoryFirst */ true,
        InlineContext{ThinOrFullLTOPhase::FullLTOPostLink,
                      InlinePass::CGSCCInliner}));
  }

  // Perform context disambiguation after inlining, since that would reduce the
  // amount of additional cloning required to distinguish the allocation
  // contexts.
  if (EnableMemProfContextDisambiguation)
    MPM.addPass(MemProfContextDisambiguation());

  // Optimize globals again after we ran the inliner.
  MPM.addPass(GlobalOptPass());

  // Run the OpenMPOpt pass again after global optimizations.
  MPM.addPass(OpenMPOptPass(ThinOrFullLTOPhase::FullLTOPostLink));

  // Garbage collect dead functions.
  MPM.addPass(GlobalDCEPass(/*InLTOPostLink=*/true));

  // If we didn't decide to inline a function, check to see if we can
  // transform it to pass arguments by value instead of by reference.
  MPM.addPass(createModuleToPostOrderCGSCCPassAdaptor(ArgumentPromotionPass()));

  FunctionPassManager FPM;
  // The IPO Passes may leave cruft around. Clean up after them.
  FPM.addPass(InstCombinePass());
  invokePeepholeEPCallbacks(FPM, Level);

  if (EnableConstraintElimination)
    FPM.addPass(ConstraintEliminationPass());

  FPM.addPass(JumpThreadingPass());

  // Do a post inline PGO instrumentation and use pass. This is a context
  // sensitive PGO pass.
  if (PGOOpt) {
    if (PGOOpt->CSAction == PGOOptions::CSIRInstr)
      addPGOInstrPasses(MPM, Level, /*RunProfileGen=*/true,
                        /*IsCS=*/true, PGOOpt->AtomicCounterUpdate,
                        PGOOpt->CSProfileGenFile, PGOOpt->ProfileRemappingFile,
                        PGOOpt->FS);
    else if (PGOOpt->CSAction == PGOOptions::CSIRUse)
      addPGOInstrPasses(MPM, Level, /*RunProfileGen=*/false,
                        /*IsCS=*/true, PGOOpt->AtomicCounterUpdate,
                        PGOOpt->ProfileFile, PGOOpt->ProfileRemappingFile,
                        PGOOpt->FS);
  }

  // Break up allocas
  FPM.addPass(SROAPass(SROAOptions::ModifyCFG));

  // LTO provides additional opportunities for tailcall elimination due to
  // link-time inlining, and visibility of nocapture attribute.
  FPM.addPass(TailCallElimPass());

  // Run a few AA driver optimizations here and now to cleanup the code.
  MPM.addPass(createModuleToFunctionPassAdaptor(std::move(FPM),
                                                PTO.EagerlyInvalidateAnalyses));

  MPM.addPass(
      createModuleToPostOrderCGSCCPassAdaptor(PostOrderFunctionAttrsPass()));

  // Require the GlobalsAA analysis for the module so we can query it within
  // MainFPM.
  if (EnableGlobalAnalyses) {
    MPM.addPass(RequireAnalysisPass<GlobalsAA, Module>());
    // Invalidate AAManager so it can be recreated and pick up the newly
    // available GlobalsAA.
    MPM.addPass(
        createModuleToFunctionPassAdaptor(InvalidateAnalysisPass<AAManager>()));
  }

  FunctionPassManager MainFPM;
  MainFPM.addPass(createFunctionToLoopPassAdaptor(
      LICMPass(PTO.LicmMssaOptCap, PTO.LicmMssaNoAccForPromotionCap,
               /*AllowSpeculation=*/true),
      /*USeMemorySSA=*/true, /*UseBlockFrequencyInfo=*/false));

  if (RunNewGVN)
    MainFPM.addPass(NewGVNPass());
  else
    MainFPM.addPass(GVNPass());

  // Remove dead memcpy()'s.
  MainFPM.addPass(MemCpyOptPass());

  // Nuke dead stores.
  MainFPM.addPass(DSEPass());
  MainFPM.addPass(MoveAutoInitPass());
  MainFPM.addPass(MergedLoadStoreMotionPass());

  LoopPassManager LPM;
  if (EnableLoopFlatten && Level.getSpeedupLevel() > 1)
    LPM.addPass(LoopFlattenPass());
  LPM.addPass(IndVarSimplifyPass());
  LPM.addPass(LoopDeletionPass());
  // FIXME: Add loop interchange.

  // Unroll small loops and perform peeling.
  LPM.addPass(LoopFullUnrollPass(Level.getSpeedupLevel(),
                                 /* OnlyWhenForced= */ !PTO.LoopUnrolling,
                                 PTO.ForgetAllSCEVInLoopUnroll));
  // The loop passes in LPM (LoopFullUnrollPass) do not preserve MemorySSA.
  // *All* loop passes must preserve it, in order to be able to use it.
  MainFPM.addPass(createFunctionToLoopPassAdaptor(
      std::move(LPM), /*UseMemorySSA=*/false, /*UseBlockFrequencyInfo=*/true));

  MainFPM.addPass(LoopDistributePass());

  addVectorPasses(Level, MainFPM, /* IsFullLTO */ true);

  // Run the OpenMPOpt CGSCC pass again late.
  MPM.addPass(createModuleToPostOrderCGSCCPassAdaptor(
      OpenMPOptCGSCCPass(ThinOrFullLTOPhase::FullLTOPostLink)));

  invokePeepholeEPCallbacks(MainFPM, Level);
  MainFPM.addPass(JumpThreadingPass());
  MPM.addPass(createModuleToFunctionPassAdaptor(std::move(MainFPM),
                                                PTO.EagerlyInvalidateAnalyses));

  // Lower type metadata and the type.test intrinsic. This pass supports
  // clang's control flow integrity mechanisms (-fsanitize=cfi*) and needs
  // to be run at link time if CFI is enabled. This pass does nothing if
  // CFI is disabled.
  MPM.addPass(LowerTypeTestsPass(ExportSummary, nullptr));
  // Run a second time to clean up any type tests left behind by WPD for use
  // in ICP (which is performed earlier than this in the regular LTO pipeline).
  MPM.addPass(LowerTypeTestsPass(nullptr, nullptr, true));

  // Enable splitting late in the FullLTO post-link pipeline.
  if (EnableHotColdSplit)
    MPM.addPass(HotColdSplittingPass());

  // Add late LTO optimization passes.
  FunctionPassManager LateFPM;

  // LoopSink pass sinks instructions hoisted by LICM, which serves as a
  // canonicalization pass that enables other optimizations. As a result,
  // LoopSink pass needs to be a very late IR pass to avoid undoing LICM
  // result too early.
  LateFPM.addPass(LoopSinkPass());

  // This hoists/decomposes div/rem ops. It should run after other sink/hoist
  // passes to avoid re-sinking, but before SimplifyCFG because it can allow
  // flattening of blocks.
  LateFPM.addPass(DivRemPairsPass());

  // Delete basic blocks, which optimization passes may have killed.
  LateFPM.addPass(SimplifyCFGPass(
      SimplifyCFGOptions().convertSwitchRangeToICmp(true).hoistCommonInsts(
          true)));
  MPM.addPass(createModuleToFunctionPassAdaptor(std::move(LateFPM)));

  // Drop bodies of available eternally objects to improve GlobalDCE.
  MPM.addPass(EliminateAvailableExternallyPass());

  // Now that we have optimized the program, discard unreachable functions.
  MPM.addPass(GlobalDCEPass(/*InLTOPostLink=*/true));

  if (PTO.MergeFunctions)
    MPM.addPass(MergeFunctionsPass());

  if (PTO.CallGraphProfile)
    MPM.addPass(CGProfilePass(/*InLTOPostLink=*/true));

  invokeFullLinkTimeOptimizationLastEPCallbacks(MPM, Level);

  // Emit annotation remarks.
  addAnnotationRemarksPass(MPM);

  return MPM;
}

ModulePassManager PassBuilder::buildO0DefaultPipeline(OptimizationLevel Level,
                                                      bool LTOPreLink) {
  assert(Level == OptimizationLevel::O0 &&
         "buildO0DefaultPipeline should only be used with O0");

  ModulePassManager MPM;

  // Perform pseudo probe instrumentation in O0 mode. This is for the
  // consistency between different build modes. For example, a LTO build can be
  // mixed with an O0 prelink and an O2 postlink. Loading a sample profile in
  // the postlink will require pseudo probe instrumentation in the prelink.
  if (PGOOpt && PGOOpt->PseudoProbeForProfiling)
    MPM.addPass(SampleProfileProbePass(TM));

  if (PGOOpt && (PGOOpt->Action == PGOOptions::IRInstr ||
                 PGOOpt->Action == PGOOptions::IRUse))
    addPGOInstrPassesForO0(
        MPM,
        /*RunProfileGen=*/(PGOOpt->Action == PGOOptions::IRInstr),
        /*IsCS=*/false, PGOOpt->AtomicCounterUpdate, PGOOpt->ProfileFile,
        PGOOpt->ProfileRemappingFile, PGOOpt->FS);

  invokePipelineStartEPCallbacks(MPM, Level);

  if (PGOOpt && PGOOpt->DebugInfoForProfiling)
    MPM.addPass(createModuleToFunctionPassAdaptor(AddDiscriminatorsPass()));

  invokePipelineEarlySimplificationEPCallbacks(MPM, Level);

  // Build a minimal pipeline based on the semantics required by LLVM,
  // which is just that always inlining occurs. Further, disable generating
  // lifetime intrinsics to avoid enabling further optimizations during
  // code generation.
  MPM.addPass(AlwaysInlinerPass(
      /*InsertLifetimeIntrinsics=*/false));

  if (PTO.MergeFunctions)
    MPM.addPass(MergeFunctionsPass());

  if (EnableMatrix)
    MPM.addPass(
        createModuleToFunctionPassAdaptor(LowerMatrixIntrinsicsPass(true)));

  if (!CGSCCOptimizerLateEPCallbacks.empty()) {
    CGSCCPassManager CGPM;
    invokeCGSCCOptimizerLateEPCallbacks(CGPM, Level);
    if (!CGPM.isEmpty())
      MPM.addPass(createModuleToPostOrderCGSCCPassAdaptor(std::move(CGPM)));
  }
  if (!LateLoopOptimizationsEPCallbacks.empty()) {
    LoopPassManager LPM;
    invokeLateLoopOptimizationsEPCallbacks(LPM, Level);
    if (!LPM.isEmpty()) {
      MPM.addPass(createModuleToFunctionPassAdaptor(
          createFunctionToLoopPassAdaptor(std::move(LPM))));
    }
  }
  if (!LoopOptimizerEndEPCallbacks.empty()) {
    LoopPassManager LPM;
    invokeLoopOptimizerEndEPCallbacks(LPM, Level);
    if (!LPM.isEmpty()) {
      MPM.addPass(createModuleToFunctionPassAdaptor(
          createFunctionToLoopPassAdaptor(std::move(LPM))));
    }
  }
  if (!ScalarOptimizerLateEPCallbacks.empty()) {
    FunctionPassManager FPM;
    invokeScalarOptimizerLateEPCallbacks(FPM, Level);
    if (!FPM.isEmpty())
      MPM.addPass(createModuleToFunctionPassAdaptor(std::move(FPM)));
  }

  invokeOptimizerEarlyEPCallbacks(MPM, Level);

  if (!VectorizerStartEPCallbacks.empty()) {
    FunctionPassManager FPM;
    invokeVectorizerStartEPCallbacks(FPM, Level);
    if (!FPM.isEmpty())
      MPM.addPass(createModuleToFunctionPassAdaptor(std::move(FPM)));
  }

  ModulePassManager CoroPM;
  CoroPM.addPass(CoroEarlyPass());
  CGSCCPassManager CGPM;
  CGPM.addPass(CoroSplitPass());
  CoroPM.addPass(createModuleToPostOrderCGSCCPassAdaptor(std::move(CGPM)));
  CoroPM.addPass(CoroCleanupPass());
  CoroPM.addPass(GlobalDCEPass());
  MPM.addPass(CoroConditionalWrapper(std::move(CoroPM)));

  invokeOptimizerLastEPCallbacks(MPM, Level);

  if (LTOPreLink)
    addRequiredLTOPreLinkPasses(MPM);

  MPM.addPass(createModuleToFunctionPassAdaptor(AnnotationRemarksPass()));

  return MPM;
}

AAManager PassBuilder::buildDefaultAAPipeline() {
  AAManager AA;

  // The order in which these are registered determines their priority when
  // being queried.

  // First we register the basic alias analysis that provides the majority of
  // per-function local AA logic. This is a stateless, on-demand local set of
  // AA techniques.
  AA.registerFunctionAnalysis<BasicAA>();

  // Next we query fast, specialized alias analyses that wrap IR-embedded
  // information about aliasing.
  AA.registerFunctionAnalysis<ScopedNoAliasAA>();
  AA.registerFunctionAnalysis<TypeBasedAA>();

  // Add support for querying global aliasing information when available.
  // Because the `AAManager` is a function analysis and `GlobalsAA` is a module
  // analysis, all that the `AAManager` can do is query for any *cached*
  // results from `GlobalsAA` through a readonly proxy.
  if (EnableGlobalAnalyses)
    AA.registerModuleAnalysis<GlobalsAA>();

  // Add target-specific alias analyses.
  if (TM)
    TM->registerDefaultAliasAnalyses(AA);

  return AA;
}<|MERGE_RESOLUTION|>--- conflicted
+++ resolved
@@ -1161,15 +1161,11 @@
   if (EnableSyntheticCounts && !PGOOpt)
     MPM.addPass(SyntheticCountsPropagation());
 
-<<<<<<< HEAD
+  if (EnablePGOForceFunctionAttrs)
+    MPM.addPass(PGOForceFunctionAttrsPass(PGOOpt->ColdOptType));
+  
   if (PerformMandatoryInliningsBeforeOpt)
     MPM.addPass(AlwaysInlinerPass(/*InsertLifetimeIntrinsics=*/true));
-=======
-  if (EnablePGOForceFunctionAttrs)
-    MPM.addPass(PGOForceFunctionAttrsPass(PGOOpt->ColdOptType));
-
-  MPM.addPass(AlwaysInlinerPass(/*InsertLifetimeIntrinsics=*/true));
->>>>>>> 6e41d60a
 
   if (EnableModuleInliner)
     MPM.addPass(buildModuleInlinerPipeline(Level, Phase));
