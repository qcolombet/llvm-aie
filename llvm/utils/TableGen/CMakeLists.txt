<<<<<<< HEAD
#
# Part of the LLVM Project, under the Apache License v2.0 with LLVM Exceptions.
# See https://llvm.org/LICENSE.txt for license information.
# SPDX-License-Identifier: Apache-2.0 WITH LLVM-exception
#
# Modifications (c) Copyright 2023-2024 Advanced Micro Devices, Inc. or its affiliates
add_subdirectory(GlobalISel)
=======
# Basic utilities which is the strict minimum needed to build
# llvm-min-tblgen.
add_subdirectory(Basic)
# Common utilities are all of the reusable components and helper
# code needed by the backends.
add_subdirectory(Common)
>>>>>>> 821935bb

set(LLVM_LINK_COMPONENTS Support)

# llvm-min-tablegen only contains a subset of backends necessary to
# build llvm/include. It must not depend on TableGenCommon, as
# TableGenCommon depends on this already to generate things such as
# ValueType definitions.
add_tablegen(llvm-min-tblgen LLVM_HEADERS
  TableGen.cpp
  Attributes.cpp
  DirectiveEmitter.cpp
  IntrinsicEmitter.cpp
  RISCVTargetDefEmitter.cpp
  VTEmitter.cpp
  $<TARGET_OBJECTS:obj.LLVMTableGenBasic>

  PARTIAL_SOURCES_INTENDED
  )
set_target_properties(llvm-min-tblgen PROPERTIES FOLDER "Tablegenning")

set(LLVM_LINK_COMPONENTS
  CodeGenTypes
  Support
  )

add_tablegen(llvm-tblgen LLVM
  DESTINATION "${LLVM_TOOLS_INSTALL_DIR}"
  EXPORT LLVM
  AIEMemoryCyclesEmitter.cpp
  AIEPreSchedLoweringEmitter.cpp
  AIESplitInstrTablesEmitter.cpp
  AsmMatcherEmitter.cpp
  AsmWriterEmitter.cpp
  Attributes.cpp
  CallingConvEmitter.cpp
  CodeEmitterGen.cpp
<<<<<<< HEAD
  CodeGenDAGPatterns.cpp
  CodeGenFormat.cpp
  CodeGenHwModes.cpp
  CodeGenInstAlias.cpp
  CodeGenInstruction.cpp
=======
>>>>>>> 821935bb
  CodeGenMapTable.cpp
  CompressInstEmitter.cpp
  CTagsEmitter.cpp
  DAGISelEmitter.cpp
  DAGISelMatcherEmitter.cpp
  DAGISelMatcherGen.cpp
  DAGISelMatcherOpt.cpp
  DecoderEmitter.cpp
  DFAEmitter.cpp
  DFAPacketizerEmitter.cpp
  DirectiveEmitter.cpp
  DisassemblerEmitter.cpp
  DXILEmitter.cpp
  ExegesisEmitter.cpp
  FastISelEmitter.cpp
  GlobalISelCombinerEmitter.cpp
  GlobalISelEmitter.cpp
  InstrDocsEmitter.cpp
  InstrInfoEmitter.cpp
  IntrinsicEmitter.cpp
  MacroFusionPredicatorEmitter.cpp
  OptParserEmitter.cpp
  OptRSTEmitter.cpp
  PseudoLoweringEmitter.cpp
  RegisterBankEmitter.cpp
  RegisterInfoEmitter.cpp
  RISCVTargetDefEmitter.cpp
  SearchableTableEmitter.cpp
  SubtargetEmitter.cpp
  TableGen.cpp
  VTEmitter.cpp
  WebAssemblyDisassemblerEmitter.cpp
  X86CompressEVEXTablesEmitter.cpp
  X86DisassemblerTables.cpp
  X86FoldTablesEmitter.cpp
  X86MnemonicTables.cpp
  X86ModRMFilters.cpp
  X86RecognizableInstr.cpp
  $<TARGET_OBJECTS:obj.LLVMTableGenBasic>
  $<TARGET_OBJECTS:obj.LLVMTableGenCommon>

  DEPENDS
  intrinsics_gen # via llvm-min-tablegen
  )
set_target_properties(llvm-tblgen PROPERTIES FOLDER "Tablegenning")<|MERGE_RESOLUTION|>--- conflicted
+++ resolved
@@ -1,19 +1,16 @@
-<<<<<<< HEAD
 #
 # Part of the LLVM Project, under the Apache License v2.0 with LLVM Exceptions.
 # See https://llvm.org/LICENSE.txt for license information.
 # SPDX-License-Identifier: Apache-2.0 WITH LLVM-exception
 #
 # Modifications (c) Copyright 2023-2024 Advanced Micro Devices, Inc. or its affiliates
-add_subdirectory(GlobalISel)
-=======
+
 # Basic utilities which is the strict minimum needed to build
 # llvm-min-tblgen.
 add_subdirectory(Basic)
 # Common utilities are all of the reusable components and helper
 # code needed by the backends.
 add_subdirectory(Common)
->>>>>>> 821935bb
 
 set(LLVM_LINK_COMPONENTS Support)
 
@@ -50,14 +47,6 @@
   Attributes.cpp
   CallingConvEmitter.cpp
   CodeEmitterGen.cpp
-<<<<<<< HEAD
-  CodeGenDAGPatterns.cpp
-  CodeGenFormat.cpp
-  CodeGenHwModes.cpp
-  CodeGenInstAlias.cpp
-  CodeGenInstruction.cpp
-=======
->>>>>>> 821935bb
   CodeGenMapTable.cpp
   CompressInstEmitter.cpp
   CTagsEmitter.cpp
