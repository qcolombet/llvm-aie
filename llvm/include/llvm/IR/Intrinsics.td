//===- Intrinsics.td - Defines all LLVM intrinsics ---------*- tablegen -*-===//
//
// Part of the LLVM Project, under the Apache License v2.0 with LLVM Exceptions.
// See https://llvm.org/LICENSE.txt for license information.
// SPDX-License-Identifier: Apache-2.0 WITH LLVM-exception
//
// Modifications (c) Copyright 2023-2024 Advanced Micro Devices, Inc. or its affiliates
//
//===----------------------------------------------------------------------===//
//
// This file defines properties of all LLVM intrinsics.
//
//===----------------------------------------------------------------------===//

include "llvm/CodeGen/ValueTypes.td"
include "llvm/CodeGen/SDNodeProperties.td"

//===----------------------------------------------------------------------===//
//  Properties we keep track of for intrinsics.
//===----------------------------------------------------------------------===//

class IntrinsicProperty<bit is_default = false> {
  bit IsDefault = is_default;
}

// Intr*Mem - Memory properties.  If no property is set, the worst case
// is assumed (it may read and write any memory it can get access to and it may
// have other side effects).

// IntrNoMem - The intrinsic does not access memory or have any other side
// effects.  It may be CSE'd deleted if dead, etc.
def IntrNoMem : IntrinsicProperty;

// IntrReadMem - This intrinsic only reads from memory. It does not write to
// memory and has no other side effects. Therefore, it cannot be moved across
// potentially aliasing stores. However, it can be reordered otherwise and can
// be deleted if dead.
def IntrReadMem : IntrinsicProperty;

// IntrWriteMem - This intrinsic only writes to memory, but does not read from
// memory, and has no other side effects. This means dead stores before calls
// to this intrinsics may be removed.
def IntrWriteMem : IntrinsicProperty;

// IntrArgMemOnly - This intrinsic only accesses memory that its pointer-typed
// argument(s) points to, but may access an unspecified amount. Other than
// reads from and (possibly volatile) writes to memory, it has no side effects.
def IntrArgMemOnly : IntrinsicProperty;

// IntrInaccessibleMemOnly -- This intrinsic only accesses memory that is not
// accessible by the module being compiled. This is a weaker form of IntrNoMem.
def IntrInaccessibleMemOnly : IntrinsicProperty;

// IntrInaccessibleMemOrArgMemOnly -- This intrinsic only accesses memory that
// its pointer-typed arguments point to or memory that is not accessible
// by the module being compiled. This is a weaker form of IntrArgMemOnly.
def IntrInaccessibleMemOrArgMemOnly : IntrinsicProperty;

// Commutative - This intrinsic is commutative: X op Y == Y op X.
def Commutative : IntrinsicProperty;

// Throws - This intrinsic can throw.
def Throws : IntrinsicProperty;

// Attribute index needs to match `AttrIndex` defined `Attributes.h`.
class AttrIndex<int idx> {
  int Value = idx;
}
def FuncIndex : AttrIndex<-1>;
def RetIndex : AttrIndex<0>;
class ArgIndex<int argNo> : AttrIndex<!add(argNo, 1)>;

// NoCapture - The specified argument pointer is not captured by the intrinsic.
class NoCapture<AttrIndex idx> : IntrinsicProperty {
  int ArgNo = idx.Value;
}

// NoAlias - The specified argument pointer is not aliasing other "noalias" pointer
// arguments of the intrinsic wrt. the intrinsic scope.
class NoAlias<AttrIndex idx> : IntrinsicProperty {
  int ArgNo = idx.Value;
}

// NoUndef - The specified argument is neither undef nor poison.
class NoUndef<AttrIndex idx> : IntrinsicProperty {
  int ArgNo = idx.Value;
}

// NonNull - The specified argument is not null.
class NonNull<AttrIndex idx> : IntrinsicProperty {
  int ArgNo = idx.Value;
}

class Align<AttrIndex idx, int align> : IntrinsicProperty {
  int ArgNo = idx.Value;
  int Align = align;
}

class Dereferenceable<AttrIndex idx, int bytes> : IntrinsicProperty {
  int ArgNo = idx.Value;
  int Bytes = bytes;
}

// Returned - The specified argument is always the return value of the
// intrinsic.
class Returned<AttrIndex idx> : IntrinsicProperty {
  int ArgNo = idx.Value;
}

// ImmArg - The specified argument must be an immediate.
class ImmArg<AttrIndex idx> : IntrinsicProperty {
  int ArgNo = idx.Value;
}

// ReadOnly - The specified argument pointer is not written to through the
// pointer by the intrinsic.
class ReadOnly<AttrIndex idx> : IntrinsicProperty {
  int ArgNo = idx.Value;
}

// WriteOnly - The intrinsic does not read memory through the specified
// argument pointer.
class WriteOnly<AttrIndex idx> : IntrinsicProperty {
  int ArgNo = idx.Value;
}

// ReadNone - The specified argument pointer is not dereferenced by the
// intrinsic.
class ReadNone<AttrIndex idx> : IntrinsicProperty {
  int ArgNo = idx.Value;
}

def IntrNoReturn : IntrinsicProperty;

// Applied by default.
def IntrNoCallback : IntrinsicProperty<1>;

// IntrNoSync - Threads executing the intrinsic will not synchronize using
// memory or other means. Applied by default.
def IntrNoSync : IntrinsicProperty<1>;

// Applied by default.
def IntrNoFree : IntrinsicProperty<1>;

// Applied by default.
def IntrWillReturn : IntrinsicProperty<1>;

// IntrCold - Calls to this intrinsic are cold.
// Parallels the cold attribute on LLVM IR functions.
def IntrCold : IntrinsicProperty;

// IntrNoDuplicate - Calls to this intrinsic cannot be duplicated.
// Parallels the noduplicate attribute on LLVM IR functions.
def IntrNoDuplicate : IntrinsicProperty;

// IntrNoMerge - Calls to this intrinsic cannot be merged
// Parallels the nomerge attribute on LLVM IR functions.
def IntrNoMerge : IntrinsicProperty;

// IntrConvergent - Calls to this intrinsic are convergent and may not be made
// control-dependent on any additional values.
// Parallels the convergent attribute on LLVM IR functions.
def IntrConvergent : IntrinsicProperty;

// This property indicates that the intrinsic is safe to speculate.
def IntrSpeculatable : IntrinsicProperty;

// This property can be used to override the 'has no other side effects'
// language of the IntrNoMem, IntrReadMem, IntrWriteMem, and IntrArgMemOnly
// intrinsic properties.  By default, intrinsics are assumed to have side
// effects, so this property is only necessary if you have defined one of
// the memory properties listed above.
// For this property, 'side effects' has the same meaning as 'side effects'
// defined by the hasSideEffects property of the TableGen Instruction class.
def IntrHasSideEffects : IntrinsicProperty;

//===----------------------------------------------------------------------===//
// IIT constants and utils
//===----------------------------------------------------------------------===//

// llvm::Intrinsic::IITDescriptor::ArgKind::AK_%
def ArgKind {
  int Any        = 0;
  int AnyInteger = 1;
  int AnyFloat   = 2;
  int AnyVector  = 3;
  int AnyPointer = 4;

  int MatchType  = 7;
}

// Encode placeholder.
// [15:8] is the ID used how to resolve ArgCode.

// (ACIdx << 3) | ArgCode
class EncAnyType<int ArgCode=0> {
  int ID = 0x100;
  int ret = !or(ID, ArgCode);
}

// (Mapping[Num] << 3) | AK.MatchType
class EncMatchType<int Num=0> {
  int ID = 0x200;
  int ret = !or(ID, Num);
}

// (Mapping[Num] << 3) | ArgCodes[Mapping[Num]]
class EncSameWidth<int Num=0> {
  int ID = 0x300;
  int ret = !or(ID, Num);
}

// ACIdx
class EncNextArgA<int dummy=0> {
  int ID = 0x400;
  int ret = !or(ID, dummy);
}

// Mapping[Num]
class EncNextArgN<int Num=0> {
  int ID = 0x500;
  int ret = !or(ID, Num);
}

class ResolveArgCode<
    list<int> Mapping,
    list<int> ArgCodes,
    int ACIdx,
    int ax> {
  int ah = !and(ax, 0xFF00);
  int al = !and(ax, 0x00FF);
  int num = Mapping[al];
  int ret = !cond(
    !eq(ah, EncAnyType<>.ID)   : !or(!shl(ACIdx, 3), al),
    !eq(ah, EncMatchType<>.ID) : !or(!shl(num, 3), ArgKind.MatchType),
    !eq(ah, EncSameWidth<>.ID) : !or(!shl(num, 3), ArgCodes[num]),
    !eq(ah, EncNextArgA<>.ID)  : ACIdx,
    !eq(ah, EncNextArgN<>.ID)  : num,
    true : al);
}

//===----------------------------------------------------------------------===//
// IIT_Info
//===----------------------------------------------------------------------===//

class IIT_Base<int num> {
  int Number = num;
  list<ValueType> VTs = ?;
}

class IIT_VT<ValueType vt, int num> : IIT_Base<num> {
  let VTs = [vt];
}

class IIT_Int<int size, int num> : IIT_Base<num> {
  let VTs = !filter(vti, ValueTypes,
    !and(vti.isInteger, !eq(vti.Size, size)));
}

class IIT_Vec<int nelem, int num> : IIT_Base<num> {
  let VTs = !filter(vti, ValueTypes,
    !and(vti.isVector, !eq(vti.nElem, nelem)));
}

defset list<IIT_Base> IIT_all = {
def IIT_Done : IIT_Base<    0>;
def IIT_I1   : IIT_Int<1,   1>;
def IIT_I8   : IIT_Int<8,   2>;
def IIT_I16  : IIT_Int<16,  3>;
def IIT_I32  : IIT_Int<32,  4>;
def IIT_I64  : IIT_Int<64,  5>;
def IIT_F16  : IIT_VT<f16,  6>;
def IIT_F32  : IIT_VT<f32,  7>;
def IIT_F64  : IIT_VT<f64,  8>;
def IIT_V2   : IIT_Vec<2,   9>;
def IIT_V4   : IIT_Vec<4,  10>;
def IIT_V8   : IIT_Vec<8,  11>;
def IIT_V16  : IIT_Vec<16, 12>;
def IIT_V32  : IIT_Vec<32, 13>;
def IIT_PTR  : IIT_Base<   14>;
def IIT_ARG  : IIT_Base<   15>;

def IIT_V64 : IIT_Vec<64, 16>;
def IIT_MMX : IIT_VT<x86mmx, 17>;
def IIT_TOKEN : IIT_VT<token, 18>;
def IIT_METADATA : IIT_VT<MetadataVT, 19>;
def IIT_EMPTYSTRUCT : IIT_VT<OtherVT, 20>;
def IIT_STRUCT2 : IIT_Base<21>;
def IIT_STRUCT3 : IIT_Base<22>;
def IIT_STRUCT4 : IIT_Base<23>;
def IIT_STRUCT5 : IIT_Base<24>;
def IIT_EXTEND_ARG : IIT_Base<25>;
def IIT_TRUNC_ARG : IIT_Base<26>;
def IIT_ANYPTR : IIT_Base<27>;
def IIT_V1 : IIT_Vec<1, 28>;
def IIT_VARARG : IIT_VT<isVoid, 29>;
def IIT_HALF_VEC_ARG : IIT_Base<30>;
def IIT_SAME_VEC_WIDTH_ARG : IIT_Base<31>;
def IIT_VEC_OF_ANYPTRS_TO_ELT : IIT_Base<34>;
def IIT_I128 : IIT_Int<128, 35>;
def IIT_V512 : IIT_Vec<512, 36>;
def IIT_V1024 : IIT_Vec<1024, 37>;
def IIT_STRUCT6 : IIT_Base<38>;
def IIT_STRUCT7 : IIT_Base<39>;
def IIT_STRUCT8 : IIT_Base<40>;
def IIT_F128 : IIT_VT<f128, 41>;
def IIT_VEC_ELEMENT : IIT_Base<42>;
def IIT_SCALABLE_VEC : IIT_Base<43>;
def IIT_SUBDIVIDE2_ARG : IIT_Base<44>;
def IIT_SUBDIVIDE4_ARG : IIT_Base<45>;
def IIT_VEC_OF_BITCASTS_TO_INT : IIT_Base<46>;
def IIT_V128 : IIT_Vec<128, 47>;
def IIT_BF16 : IIT_VT<bf16, 48>;
def IIT_STRUCT9 : IIT_Base<49>;
def IIT_V256 : IIT_Vec<256, 50>;
def IIT_AMX : IIT_VT<x86amx, 51>;
def IIT_PPCF128 : IIT_VT<ppcf128, 52>;
def IIT_V3 : IIT_Vec<3, 53>;
def IIT_EXTERNREF : IIT_VT<externref, 54>;
def IIT_FUNCREF : IIT_VT<funcref, 55>;
def IIT_I2 : IIT_Int<2, 57>;
def IIT_I4 : IIT_Int<4, 58>;
def IIT_AARCH64_SVCOUNT : IIT_VT<aarch64svcount, 59>;
<<<<<<< HEAD
def IIT_I20 : IIT_Int<20, 60>;
def IIT_I48 : IIT_Int<48, 61>;
=======
def IIT_V6 : IIT_Vec<6, 60>;
def IIT_V10 : IIT_Vec<10, 61>;
>>>>>>> 821935bb
}

defvar IIT_all_FixedTypes = !filter(iit, IIT_all,
  !or(!isa<IIT_VT>(iit), !isa<IIT_Int>(iit)));

defvar IIT_all_VectorTypes = !filter(iit, IIT_all,
  !isa<IIT_Vec>(iit));

defvar IIT_RetNumbers = [
  [IIT_Done.Number],
  []<int>,
  [IIT_STRUCT2.Number],
  [IIT_STRUCT3.Number],
  [IIT_STRUCT4.Number],
  [IIT_STRUCT5.Number],
  [IIT_STRUCT6.Number],
  [IIT_STRUCT7.Number],
  [IIT_STRUCT8.Number],
  [IIT_STRUCT9.Number],
];

//===----------------------------------------------------------------------===//
// Types used by intrinsics.
//===----------------------------------------------------------------------===//

class LLVMType<ValueType vt> {
  ValueType VT = vt;
  int isAny = vt.isOverloaded;

  int ArgCode = ?;
  int Number = ?;

  list<IIT_Base> IITs = !filter(iit, IIT_all_FixedTypes,
    !not(!empty(!filter(iit_vt, iit.VTs,
      !eq(iit_vt, !if(vt.isVector, vt.ElementType, vt))))));
  assert !le(!size(IITs), 1), "Duplicate type";

  list<IIT_Base> IIT_Vecs = !if(vt.isVector,
    !filter(iit, IIT_all_VectorTypes,
      !not(!empty(!filter(iit_vt, iit.VTs, !and(
        !eq(iit_vt.ElementType, vt.ElementType),
        !eq(iit_vt.nElem, vt.nElem)))))),
    []);
  assert !le(!size(IIT_Vecs), 1), "Duplicate type";

  list<int> Sig = !listconcat(
    !if(vt.isScalable, [IIT_SCALABLE_VEC.Number], []),
    !foreach(iit, IIT_Vecs, iit.Number),
    !foreach(iit, IITs,     iit.Number));
}

class LLVMAnyType<ValueType vt> : LLVMType<vt> {
  let ArgCode = !cond(
    !eq(vt, Any)     : ArgKind.Any,
    !eq(vt, iAny)    : ArgKind.AnyInteger,
    !eq(vt, fAny)    : ArgKind.AnyFloat,
    !eq(vt, vAny)    : ArgKind.AnyVector,
    !eq(vt, iPTRAny) : ArgKind.AnyPointer,
  );
  let Sig = [
    IIT_ARG.Number,
    EncAnyType<ArgCode>.ret,
  ];

  assert isAny, "LLVMAnyType.VT should have isOverloaded";
}

class LLVMQualPointerType<int addrspace>
  : LLVMType<iPTR> {
  assert !and(!le(0, addrspace), !le(addrspace, 255)),
    "Address space exceeds 255";

  let Sig =
    !if(addrspace, [
      IIT_ANYPTR.Number,
      addrspace,
    ], [
      IIT_PTR.Number,
    ]);
}

class LLVMAnyPointerType : LLVMAnyType<iPTRAny> {
  assert isAny, "iPTRAny should have isOverloaded";
}

// Match the type of another intrinsic parameter.  Number is an index into the
// list of overloaded types for the intrinsic, excluding all the fixed types.
// The Number value must refer to a previously listed type.  For example:
//   Intrinsic<[llvm_i32_ty], [llvm_i32_ty, llvm_anyfloat_ty, LLVMMatchType<0>]>
// has two overloaded types, the 2nd and 3rd arguments.  LLVMMatchType<0>
// refers to the first overloaded type, which is the 2nd argument.
class LLVMMatchType<int num, IIT_Base IIT_Info = IIT_ARG>
  : LLVMType<OtherVT>{
  let Number = num;
  let Sig = [
    IIT_Info.Number,
    EncMatchType<num>.ret,
  ];
}

class LLVMMatchTypeNextArg<int num, IIT_Base IIT_Info>
  : LLVMMatchType<num, IIT_Info> {
  let Sig = [
    IIT_Info.Number,
    EncNextArgA<>.ret,
    EncNextArgN<num>.ret,
  ];
}

// Match the type of another intrinsic parameter that is expected to be based on
// an integral type (i.e. either iN or <N x iM>), but change the scalar size to
// be twice as wide or half as wide as the other type.  This is only useful when
// the intrinsic is overloaded, so the matched type should be declared as iAny.
class LLVMExtendedType<int num> : LLVMMatchType<num, IIT_EXTEND_ARG>;
class LLVMTruncatedType<int num> : LLVMMatchType<num, IIT_TRUNC_ARG>;

// Match the scalar/vector of another intrinsic parameter but with a different
// element type. Either both are scalars or both are vectors with the same
// number of elements.
class LLVMScalarOrSameVectorWidth<int idx, LLVMType elty>
  : LLVMMatchType<idx, IIT_SAME_VEC_WIDTH_ARG> {
  let Sig = !listconcat([
    IIT_SAME_VEC_WIDTH_ARG.Number,
    EncSameWidth<idx>.ret,
  ], elty.Sig);
}

class LLVMVectorOfAnyPointersToElt<int num>
  : LLVMMatchTypeNextArg<num, IIT_VEC_OF_ANYPTRS_TO_ELT>;
class LLVMVectorElementType<int num> : LLVMMatchType<num, IIT_VEC_ELEMENT>;

// Match the type of another intrinsic parameter that is expected to be a
// vector type, but change the element count to be half as many.
class LLVMHalfElementsVectorType<int num>
  : LLVMMatchType<num, IIT_HALF_VEC_ARG>;

// Match the type of another intrinsic parameter that is expected to be a
// vector type (i.e. <N x iM>) but with each element subdivided to
// form a vector with more elements that are smaller than the original.
class LLVMSubdivide2VectorType<int num>
  : LLVMMatchType<num, IIT_SUBDIVIDE2_ARG>;
class LLVMSubdivide4VectorType<int num>
  : LLVMMatchType<num, IIT_SUBDIVIDE4_ARG>;

// Match the element count and bit width of another intrinsic parameter, but
// change the element type to an integer.
class LLVMVectorOfBitcastsToInt<int num>
  : LLVMMatchType<num, IIT_VEC_OF_BITCASTS_TO_INT>;

def llvm_void_ty       : LLVMType<isVoid>;

def llvm_any_ty        : LLVMAnyType<Any>;
def llvm_anyint_ty     : LLVMAnyType<iAny>;
def llvm_anyfloat_ty   : LLVMAnyType<fAny>;
def llvm_anyvector_ty  : LLVMAnyType<vAny>;

def llvm_i1_ty         : LLVMType<i1>;
def llvm_i8_ty         : LLVMType<i8>;
def llvm_i16_ty        : LLVMType<i16>;
def llvm_i32_ty        : LLVMType<i32>;
def llvm_i64_ty        : LLVMType<i64>;
def llvm_i128_ty       : LLVMType<i128>;
def llvm_half_ty       : LLVMType<f16>;
def llvm_bfloat_ty     : LLVMType<bf16>;
def llvm_float_ty      : LLVMType<f32>;
def llvm_double_ty     : LLVMType<f64>;
def llvm_f80_ty        : LLVMType<f80>;
def llvm_f128_ty       : LLVMType<f128>;
def llvm_ppcf128_ty    : LLVMType<ppcf128>;
def llvm_ptr_ty        : LLVMQualPointerType<0>; // ptr
def llvm_anyptr_ty     : LLVMAnyPointerType;     // ptr addrspace(N)
def llvm_empty_ty      : LLVMType<OtherVT>;      // { }
def llvm_metadata_ty   : LLVMType<MetadataVT>;   // !{...}
def llvm_token_ty      : LLVMType<token>;        // token

def llvm_x86mmx_ty     : LLVMType<x86mmx>;

def llvm_aarch64_svcount_ty : LLVMType<aarch64svcount>;

def llvm_x86amx_ty     : LLVMType<x86amx>;

def llvm_v2i1_ty       : LLVMType<v2i1>;     //   2 x i1
def llvm_v4i1_ty       : LLVMType<v4i1>;     //   4 x i1
def llvm_v8i1_ty       : LLVMType<v8i1>;     //   8 x i1
def llvm_v16i1_ty      : LLVMType<v16i1>;    //  16 x i1
def llvm_v32i1_ty      : LLVMType<v32i1>;    //  32 x i1
def llvm_v64i1_ty      : LLVMType<v64i1>;    //  64 x i1
def llvm_v128i1_ty     : LLVMType<v128i1>;   // 128 x i1
def llvm_v256i1_ty     : LLVMType<v256i1>;   // 256 x i1
def llvm_v512i1_ty     : LLVMType<v512i1>;   // 512 x i1
def llvm_v1024i1_ty    : LLVMType<v1024i1>;  //1024 x i1
def llvm_v2048i1_ty    : LLVMType<v2048i1>;  //2048 x i1

def llvm_v1i8_ty       : LLVMType<v1i8>;     //  1 x i8
def llvm_v2i8_ty       : LLVMType<v2i8>;     //  2 x i8
def llvm_v3i8_ty       : LLVMType<v3i8>;     //  3 x i8
def llvm_v4i8_ty       : LLVMType<v4i8>;     //  4 x i8
def llvm_v8i8_ty       : LLVMType<v8i8>;     //  8 x i8
def llvm_v16i8_ty      : LLVMType<v16i8>;    // 16 x i8
def llvm_v32i8_ty      : LLVMType<v32i8>;    // 32 x i8
def llvm_v64i8_ty      : LLVMType<v64i8>;    // 64 x i8
def llvm_v128i8_ty     : LLVMType<v128i8>;   //128 x i8
def llvm_v256i8_ty     : LLVMType<v256i8>;   //256 x i8

def llvm_v1i16_ty      : LLVMType<v1i16>;    //  1 x i16
def llvm_v2i16_ty      : LLVMType<v2i16>;    //  2 x i16
def llvm_v4i16_ty      : LLVMType<v4i16>;    //  4 x i16
def llvm_v8i16_ty      : LLVMType<v8i16>;    //  8 x i16
def llvm_v16i16_ty     : LLVMType<v16i16>;   // 16 x i16
def llvm_v32i16_ty     : LLVMType<v32i16>;   // 32 x i16
def llvm_v64i16_ty     : LLVMType<v64i16>;   // 64 x i16
def llvm_v128i16_ty    : LLVMType<v128i16>;  //128 x i16

def llvm_v1i32_ty      : LLVMType<v1i32>;    //  1 x i32
def llvm_v2i32_ty      : LLVMType<v2i32>;    //  2 x i32
def llvm_v3i32_ty      : LLVMType<v3i32>;    //  3 x i32
def llvm_v4i32_ty      : LLVMType<v4i32>;    //  4 x i32
def llvm_v6i32_ty      : LLVMType<v6i32>;    //  6 x i32
def llvm_v8i32_ty      : LLVMType<v8i32>;    //  8 x i32
def llvm_v16i32_ty     : LLVMType<v16i32>;   // 16 x i32
def llvm_v32i32_ty     : LLVMType<v32i32>;   // 32 x i32
def llvm_v64i32_ty     : LLVMType<v64i32>;   // 64 x i32
def llvm_v256i32_ty    : LLVMType<v256i32>;  //256 x i32

def llvm_v1i64_ty      : LLVMType<v1i64>;    //  1 x i64
def llvm_v2i64_ty      : LLVMType<v2i64>;    //  2 x i64
def llvm_v4i64_ty      : LLVMType<v4i64>;    //  4 x i64
def llvm_v8i64_ty      : LLVMType<v8i64>;    //  8 x i64
def llvm_v16i64_ty     : LLVMType<v16i64>;   // 16 x i64
def llvm_v32i64_ty     : LLVMType<v32i64>;   // 32 x i64

def llvm_v1i128_ty     : LLVMType<v1i128>;   //  1 x i128

def llvm_f16_ty        : LLVMType<f16>;      //  half (__fp16)
def llvm_v2f16_ty      : LLVMType<v2f16>;    //  2 x half (__fp16)
def llvm_v4f16_ty      : LLVMType<v4f16>;    //  4 x half (__fp16)
def llvm_v8f16_ty      : LLVMType<v8f16>;    //  8 x half (__fp16)
def llvm_v16f16_ty     : LLVMType<v16f16>;   // 16 x half (__fp16)
def llvm_v32f16_ty     : LLVMType<v32f16>;   // 32 x half (__fp16)
def llvm_v2bf16_ty     : LLVMType<v2bf16>;   //  2 x bfloat (__bf16)
def llvm_v4bf16_ty     : LLVMType<v4bf16>;   //  4 x bfloat (__bf16)
def llvm_v8bf16_ty     : LLVMType<v8bf16>;   //  8 x bfloat (__bf16)
def llvm_v16bf16_ty    : LLVMType<v16bf16>;  // 16 x bfloat (__bf16)
def llvm_v32bf16_ty    : LLVMType<v32bf16>;  // 32 x bfloat (__bf16)
def llvm_v64bf16_ty    : LLVMType<v64bf16>;  // 64 x bfloat (__bf16)
def llvm_v1f32_ty      : LLVMType<v1f32>;    //  1 x float
def llvm_v2f32_ty      : LLVMType<v2f32>;    //  2 x float
def llvm_v3f32_ty      : LLVMType<v3f32>;    //  3 x float
def llvm_v4f32_ty      : LLVMType<v4f32>;    //  4 x float
def llvm_v8f32_ty      : LLVMType<v8f32>;    //  8 x float
def llvm_v16f32_ty     : LLVMType<v16f32>;   // 16 x float
def llvm_v32f32_ty     : LLVMType<v32f32>;   // 32 x float
def llvm_v1f64_ty      : LLVMType<v1f64>;    //  1 x double
def llvm_v2f64_ty      : LLVMType<v2f64>;    //  2 x double
def llvm_v4f64_ty      : LLVMType<v4f64>;    //  4 x double
def llvm_v8f64_ty      : LLVMType<v8f64>;    //  8 x double
def llvm_v16f64_ty     : LLVMType<v16f64>;   // 16 x double

/* AIE */
def llvm_i20_ty        : LLVMType<i20>;
def llvm_v8i48_ty      : LLVMType<v8i48>;    //  8 x i48
def llvm_v16i48_ty     : LLVMType<v16i48>;   //  16 x i48
/* End AIE */

def llvm_vararg_ty     : LLVMType<isVoid>;   // this means vararg here

def llvm_externref_ty  : LLVMType<externref>;
def llvm_funcref_ty    : LLVMType<funcref>;

//===----------------------------------------------------------------------===//

class MakeIdx<list<int> Set> {
  list<int> IdxsR = !foreach(i, !range(Set),
    !if(Set[i],
      !foldl(0, !range(0, i), m, j, !add(m, Set[j])),
      -1));

  list<int> RIdxsR = !foreach(i, !range(Set),
    !foldl(-1, !range(Set), m, j,
      !if(!and(Set[j], !eq(IdxsR[j], i)), j, m)));

  list<int> Idxs  = !foreach(a, IdxsR,  !if(!ge(a, 0), a, ?));
  list<int> RIdxs = !foreach(a, RIdxsR, !if(!ge(a, 0), a, ?));
}

class TypeInfoGen<
    list<LLVMType> RetTypes,
    list<LLVMType> ParamTypes> {
  list<LLVMType> AllTypes = !listconcat(RetTypes, ParamTypes);

  // ArgCodes for NextArg -- isAny or MatchTypeNextArg
  list<int> ACIdxs = MakeIdx<
    !foreach(ty, AllTypes,
      !or(ty.isAny, !isa<LLVMMatchTypeNextArg>(ty)))>.Idxs;

  // ArgCodes (only for isAny or MatchTypeNextArg)
  list<LLVMType> ACTys = !filter(ty, AllTypes,
    !or(ty.isAny, !isa<LLVMMatchTypeNextArg>(ty)));

  list<int> ArgCodes = !foreach(ty, ACTys, ty.ArgCode);

  // Mappings MatchTypeIdx to ACTys
  list<int> MappingRIdxs = MakeIdx<
    !foreach(ty, ACTys, ty.isAny)>.RIdxs;

  // D63507: Exclude LLVMPointerType<llvm_any_ty>
  bit isOverloaded = !not(!empty(!filter(ty, AllTypes,
    !isa<LLVMAnyType>(ty))));

  list<LLVMType> Types = !foreach(ty, AllTypes,
    !if(!isa<LLVMMatchType>(ty), ACTys[MappingRIdxs[ty.Number]], ty));

  list<list<int>> TypeSig = !listconcat(
    [IIT_RetNumbers[!size(RetTypes)]],
    !foreach(i, !range(AllTypes),
      !foreach(a, AllTypes[i].Sig,
        ResolveArgCode<
          MappingRIdxs,
          ArgCodes,
          ACIdxs[i],
          a>.ret)));
}

//===----------------------------------------------------------------------===//
// Intrinsic Definitions.
//===----------------------------------------------------------------------===//

// Intrinsic class - This is used to define one LLVM intrinsic.  The name of the
// intrinsic definition should start with "int_", then match the LLVM intrinsic
// name with the "llvm." prefix removed, and all "."s turned into "_"s.  For
// example, llvm.bswap.i16 -> int_bswap_i16.
//
//  * RetTypes is a list containing the return types expected for the
//    intrinsic.
//  * ParamTypes is a list containing the parameter types expected for the
//    intrinsic.
//  * Properties can be set to describe the behavior of the intrinsic.
//
class Intrinsic<list<LLVMType> ret_types,
                list<LLVMType> param_types = [],
                list<IntrinsicProperty> intr_properties = [],
                string name = "",
                list<SDNodeProperty> sd_properties = [],
                bit disable_default_attributes = true> : SDPatternOperator {
  string LLVMName = name;
  string TargetPrefix = "";   // Set to a prefix for target-specific intrinsics.
  list<LLVMType> RetTypes = ret_types;
  list<LLVMType> ParamTypes = param_types;
  list<IntrinsicProperty> IntrProperties = intr_properties;
  let Properties = sd_properties;

  // Disable applying IntrinsicProperties that are marked default with
  // IntrinsicProperty<1>
  bit DisableDefaultAttributes = disable_default_attributes;

  bit isTarget = false;

  TypeInfoGen TypeInfo = TypeInfoGen<RetTypes, ParamTypes>;
  bit isOverloaded = TypeInfo.isOverloaded;
  list<LLVMType> Types = TypeInfo.Types;
  list<list<int>> TypeSig = TypeInfo.TypeSig;
}

// Intrinsic with default attributes (disable_default_attributes = false).
class DefaultAttrsIntrinsic<list<LLVMType> ret_types,
                list<LLVMType> param_types = [],
                list<IntrinsicProperty> intr_properties = [],
                string name = "",
                list<SDNodeProperty> sd_properties = []>
                : Intrinsic<ret_types, param_types,
                            intr_properties, name,
                            sd_properties, /*disable_default_attributes*/ 0> {}

/// ClangBuiltin - If this intrinsic exactly corresponds to a Clang builtin, this
/// specifies the name of the builtin.  This provides automatic CBE and CFE
/// support.
class ClangBuiltin<string name> {
  string ClangBuiltinName = name;
}

class MSBuiltin<string name> {
  string MSBuiltinName = name;
}

#ifndef TEST_INTRINSICS_SUPPRESS_DEFS

//===--------------- Variable Argument Handling Intrinsics ----------------===//
//

def int_vastart : DefaultAttrsIntrinsic<[],
                                        [llvm_anyptr_ty], [], "llvm.va_start">;
def int_vacopy  : DefaultAttrsIntrinsic<[],
                                        [llvm_anyptr_ty, LLVMMatchType<0>], [],
                                        "llvm.va_copy">;
def int_vaend   : DefaultAttrsIntrinsic<[],
                                        [llvm_anyptr_ty], [], "llvm.va_end">;

//===------------------- Garbage Collection Intrinsics --------------------===//
//
def int_gcroot  : Intrinsic<[],
                            [llvm_ptr_ty, llvm_ptr_ty]>;
def int_gcread  : Intrinsic<[llvm_ptr_ty],
                            [llvm_ptr_ty, llvm_ptr_ty],
                            [IntrReadMem, IntrArgMemOnly]>;
def int_gcwrite : Intrinsic<[],
                            [llvm_ptr_ty, llvm_ptr_ty, llvm_ptr_ty],
                            [IntrArgMemOnly, NoCapture<ArgIndex<1>>,
                             NoCapture<ArgIndex<2>>]>;

//===------------------- ObjC ARC runtime Intrinsics --------------------===//
//
// Note these are to support the Objective-C ARC optimizer which wants to
// eliminate retain and releases where possible.

def int_objc_autorelease                    : Intrinsic<[llvm_ptr_ty],
                                                        [llvm_ptr_ty],
                                                        [Returned<ArgIndex<0>>]>;
def int_objc_autoreleasePoolPop             : Intrinsic<[], [llvm_ptr_ty]>;
def int_objc_autoreleasePoolPush            : Intrinsic<[llvm_ptr_ty], []>;
def int_objc_autoreleaseReturnValue         : Intrinsic<[llvm_ptr_ty],
                                                        [llvm_ptr_ty],
                                                        [Returned<ArgIndex<0>>]>;
def int_objc_copyWeak                       : Intrinsic<[],
                                                        [llvm_ptr_ty,
                                                         llvm_ptr_ty]>;
def int_objc_destroyWeak                    : Intrinsic<[], [llvm_ptr_ty]>;
def int_objc_initWeak                       : Intrinsic<[llvm_ptr_ty],
                                                        [llvm_ptr_ty,
                                                         llvm_ptr_ty]>;
def int_objc_loadWeak                       : Intrinsic<[llvm_ptr_ty],
                                                        [llvm_ptr_ty]>;
def int_objc_loadWeakRetained               : Intrinsic<[llvm_ptr_ty],
                                                        [llvm_ptr_ty]>;
def int_objc_moveWeak                       : Intrinsic<[],
                                                        [llvm_ptr_ty,
                                                         llvm_ptr_ty]>;
def int_objc_release                        : Intrinsic<[], [llvm_ptr_ty]>;
def int_objc_retain                         : Intrinsic<[llvm_ptr_ty],
                                                        [llvm_ptr_ty],
                                                        [Returned<ArgIndex<0>>]>;
def int_objc_retainAutorelease              : Intrinsic<[llvm_ptr_ty],
                                                        [llvm_ptr_ty],
                                                        [Returned<ArgIndex<0>>]>;
def int_objc_retainAutoreleaseReturnValue   : Intrinsic<[llvm_ptr_ty],
                                                        [llvm_ptr_ty],
                                                        [Returned<ArgIndex<0>>]>;
def int_objc_retainAutoreleasedReturnValue  : Intrinsic<[llvm_ptr_ty],
                                                        [llvm_ptr_ty]>;
def int_objc_retainBlock                    : Intrinsic<[llvm_ptr_ty],
                                                        [llvm_ptr_ty]>;
def int_objc_storeStrong                    : Intrinsic<[],
                                                        [llvm_ptr_ty,
                                                         llvm_ptr_ty]>;
def int_objc_storeWeak                      : Intrinsic<[llvm_ptr_ty],
                                                        [llvm_ptr_ty,
                                                         llvm_ptr_ty]>;
def int_objc_clang_arc_use                  : Intrinsic<[],
                                                        [llvm_vararg_ty]>;
def int_objc_clang_arc_noop_use : DefaultAttrsIntrinsic<[],
                                                        [llvm_vararg_ty],
                                                        [IntrInaccessibleMemOnly]>;
def int_objc_unsafeClaimAutoreleasedReturnValue : Intrinsic<[llvm_ptr_ty],
                                                            [llvm_ptr_ty]>;
def int_objc_retainedObject                 : Intrinsic<[llvm_ptr_ty],
                                                        [llvm_ptr_ty]>;
def int_objc_unretainedObject               : Intrinsic<[llvm_ptr_ty],
                                                        [llvm_ptr_ty]>;
def int_objc_unretainedPointer              : Intrinsic<[llvm_ptr_ty],
                                                        [llvm_ptr_ty]>;
def int_objc_retain_autorelease             : Intrinsic<[llvm_ptr_ty],
                                                        [llvm_ptr_ty],
                                                        [Returned<ArgIndex<0>>]>;
def int_objc_sync_enter                     : Intrinsic<[llvm_i32_ty],
                                                        [llvm_ptr_ty]>;
def int_objc_sync_exit                      : Intrinsic<[llvm_i32_ty],
                                                        [llvm_ptr_ty]>;
def int_objc_arc_annotation_topdown_bbstart : Intrinsic<[],
                                                        [llvm_ptr_ty,
                                                         llvm_ptr_ty]>;
def int_objc_arc_annotation_topdown_bbend   : Intrinsic<[],
                                                        [llvm_ptr_ty,
                                                         llvm_ptr_ty]>;
def int_objc_arc_annotation_bottomup_bbstart  : Intrinsic<[],
                                                          [llvm_ptr_ty,
                                                           llvm_ptr_ty]>;
def int_objc_arc_annotation_bottomup_bbend  : Intrinsic<[],
                                                        [llvm_ptr_ty,
                                                         llvm_ptr_ty]>;
//===--------------- Swift asynchronous context intrinsics ----------------===//

// Returns the location of the Swift asynchronous context (usually stored just
// before the frame pointer), and triggers the creation of a null context if it
// would otherwise be unneeded.
def int_swift_async_context_addr : Intrinsic<[llvm_ptr_ty], [], []>;

//===--------------------- Code Generator Intrinsics ----------------------===//
//
def int_returnaddress : DefaultAttrsIntrinsic<[llvm_ptr_ty], [llvm_i32_ty],
                                  [IntrNoMem, ImmArg<ArgIndex<0>>]>;
def int_addressofreturnaddress : DefaultAttrsIntrinsic<[llvm_anyptr_ty], [], [IntrNoMem]>;
def int_frameaddress : DefaultAttrsIntrinsic<[llvm_anyptr_ty], [llvm_i32_ty],
                                 [IntrNoMem, ImmArg<ArgIndex<0>>]>;
def int_sponentry  : DefaultAttrsIntrinsic<[llvm_anyptr_ty], [], [IntrNoMem]>;
def int_read_register  : DefaultAttrsIntrinsic<[llvm_anyint_ty], [llvm_metadata_ty],
                                   [IntrReadMem], "llvm.read_register">;
def int_write_register : Intrinsic<[], [llvm_metadata_ty, llvm_anyint_ty],
                                   [IntrNoCallback], "llvm.write_register">;
def int_read_volatile_register  : Intrinsic<[llvm_anyint_ty], [llvm_metadata_ty],
                                            [IntrHasSideEffects],
                                             "llvm.read_volatile_register">;

// Gets the address of the local variable area. This is typically a copy of the
// stack, frame, or base pointer depending on the type of prologue.
def int_localaddress : DefaultAttrsIntrinsic<[llvm_ptr_ty], [], [IntrNoMem]>;

// Escapes local variables to allow access from other functions.
def int_localescape : DefaultAttrsIntrinsic<[], [llvm_vararg_ty]>;

// Given a function and the localaddress of a parent frame, returns a pointer
// to an escaped allocation indicated by the index.
def int_localrecover : DefaultAttrsIntrinsic<[llvm_ptr_ty],
                                 [llvm_ptr_ty, llvm_ptr_ty, llvm_i32_ty],
                                 [IntrNoMem, ImmArg<ArgIndex<2>>]>;

// Given the frame pointer passed into an SEH filter function, returns a
// pointer to the local variable area suitable for use with llvm.localrecover.
def int_eh_recoverfp : DefaultAttrsIntrinsic<[llvm_ptr_ty],
                                 [llvm_ptr_ty, llvm_ptr_ty],
                                 [IntrNoMem]>;

// To mark the beginning/end of a try-scope for Windows SEH -EHa
//  calls/invokes to these intrinsics are placed to model control flows
//    caused by HW exceptions under option -EHa.
//  calls/invokes to these intrinsics will be discarded during a codegen pass
//   after EH tables are generated
def int_seh_try_begin : Intrinsic<[], [], [IntrWriteMem, IntrWillReturn]>;
def int_seh_try_end : Intrinsic<[], [], [IntrWriteMem, IntrWillReturn]>;
def int_seh_scope_begin : Intrinsic<[], [], [IntrNoMem]>;
def int_seh_scope_end : Intrinsic<[], [], [IntrNoMem]>;

// Note: we treat stacksave/stackrestore as writemem because we don't otherwise
// model their dependencies on allocas.
def int_stacksave     : DefaultAttrsIntrinsic<[llvm_anyptr_ty]>,
                        ClangBuiltin<"__builtin_stack_save">;
def int_stackrestore  : DefaultAttrsIntrinsic<[], [llvm_anyptr_ty]>,
                        ClangBuiltin<"__builtin_stack_restore">;

def int_get_dynamic_area_offset : DefaultAttrsIntrinsic<[llvm_anyint_ty]>;

def int_thread_pointer : DefaultAttrsIntrinsic<[llvm_ptr_ty], [], [IntrNoMem]>,
                         ClangBuiltin<"__builtin_thread_pointer">;

// IntrInaccessibleMemOrArgMemOnly is a little more pessimistic than strictly
// necessary for prefetch, however it does conveniently prevent the prefetch
// from being reordered overly much with respect to nearby access to the same
// memory while not impeding optimization.
def int_prefetch
    : DefaultAttrsIntrinsic<[], [ llvm_anyptr_ty, llvm_i32_ty, llvm_i32_ty, llvm_i32_ty ],
                [IntrInaccessibleMemOrArgMemOnly, IntrWillReturn,
                 ReadOnly<ArgIndex<0>>, NoCapture<ArgIndex<0>>,
                 ImmArg<ArgIndex<1>>, ImmArg<ArgIndex<2>>, ImmArg<ArgIndex<3>>]>;
def int_pcmarker      : DefaultAttrsIntrinsic<[], [llvm_i32_ty]>;

def int_readcyclecounter : DefaultAttrsIntrinsic<[llvm_i64_ty]>;

def int_readsteadycounter : DefaultAttrsIntrinsic<[llvm_i64_ty]>;

// The assume intrinsic is marked InaccessibleMemOnly so that proper control
// dependencies will be maintained.
def int_assume : DefaultAttrsIntrinsic<
    [], [llvm_i1_ty], [IntrWriteMem, IntrInaccessibleMemOnly, NoUndef<ArgIndex<0>>]>;

// 'llvm.experimental.noalias.scope.decl' intrinsic: Inserted at the location of
// noalias scope declaration. Makes it possible to identify that a noalias scope
// is only valid inside the body of a loop.
//
// Purpose of the different arguments:
// - arg0: id.scope: metadata representing the scope declaration.
def int_experimental_noalias_scope_decl
    : DefaultAttrsIntrinsic<[], [llvm_metadata_ty],
        [IntrInaccessibleMemOnly]>; // blocks LICM and some more

// Stack Protector Intrinsic - The stackprotector intrinsic writes the stack
// guard to the correct place on the stack frame.
def int_stackprotector : DefaultAttrsIntrinsic<[], [llvm_ptr_ty, llvm_ptr_ty], []>;
def int_stackguard : DefaultAttrsIntrinsic<[llvm_ptr_ty], [], []>;

// A cover for instrumentation based profiling.
def int_instrprof_cover : Intrinsic<[], [llvm_ptr_ty, llvm_i64_ty,
                                         llvm_i32_ty, llvm_i32_ty]>;

// A counter increment for instrumentation based profiling.
def int_instrprof_increment : Intrinsic<[],
                                        [llvm_ptr_ty, llvm_i64_ty,
                                         llvm_i32_ty, llvm_i32_ty]>;

// A counter increment with step for instrumentation based profiling.
def int_instrprof_increment_step : Intrinsic<[],
                                        [llvm_ptr_ty, llvm_i64_ty,
                                         llvm_i32_ty, llvm_i32_ty, llvm_i64_ty]>;

// A timestamp for instrumentation based profiling.
def int_instrprof_timestamp : Intrinsic<[], [llvm_ptr_ty, llvm_i64_ty,
                                             llvm_i32_ty, llvm_i32_ty]>;

// A call to profile runtime for value profiling of target expressions
// through instrumentation based profiling.
def int_instrprof_value_profile : Intrinsic<[],
                                            [llvm_ptr_ty, llvm_i64_ty,
                                             llvm_i64_ty, llvm_i32_ty,
                                             llvm_i32_ty]>;

// A parameter configuration for instrumentation based MCDC profiling.
def int_instrprof_mcdc_parameters : Intrinsic<[],
                                              [llvm_ptr_ty, llvm_i64_ty,
                                               llvm_i32_ty]>;

// A test vector bitmap update for instrumentation based MCDC profiling.
def int_instrprof_mcdc_tvbitmap_update : Intrinsic<[],
                                        [llvm_ptr_ty, llvm_i64_ty,
                                         llvm_i32_ty, llvm_i32_ty, llvm_ptr_ty]>;

// A condition bitmap value update for instrumentation based MCDC profiling.
def int_instrprof_mcdc_condbitmap_update : Intrinsic<[],
                                        [llvm_ptr_ty, llvm_i64_ty,
                                         llvm_i32_ty, llvm_ptr_ty, llvm_i1_ty]>;

def int_call_preallocated_setup : DefaultAttrsIntrinsic<[llvm_token_ty], [llvm_i32_ty]>;
def int_call_preallocated_arg : DefaultAttrsIntrinsic<[llvm_ptr_ty], [llvm_token_ty, llvm_i32_ty]>;
def int_call_preallocated_teardown : DefaultAttrsIntrinsic<[], [llvm_token_ty]>;

// This intrinsic is intentionally undocumented and users shouldn't call it;
// it's produced then quickly consumed during codegen.
def int_callbr_landingpad : Intrinsic<[llvm_any_ty], [LLVMMatchType<0>],
                                      [IntrNoMerge]>;

//===------------------- Standard C Library Intrinsics --------------------===//
//

def int_memcpy  : Intrinsic<[],
                            [llvm_anyptr_ty, llvm_anyptr_ty, llvm_anyint_ty,
                             llvm_i1_ty],
                            [IntrArgMemOnly, IntrWillReturn, IntrNoFree,
                             IntrNoCallback,
                             NoCapture<ArgIndex<0>>, NoCapture<ArgIndex<1>>,
                             NoAlias<ArgIndex<0>>, NoAlias<ArgIndex<1>>,
                             WriteOnly<ArgIndex<0>>, ReadOnly<ArgIndex<1>>,
                             ImmArg<ArgIndex<3>>]>;

// Memcpy semantic that is guaranteed to be inlined.
// In particular this means that the generated code is not allowed to call any
// external function.
// The third argument (specifying the size) must be a constant.
def int_memcpy_inline
    : Intrinsic<[],
      [llvm_anyptr_ty, llvm_anyptr_ty, llvm_anyint_ty, llvm_i1_ty],
      [IntrArgMemOnly, IntrWillReturn, IntrNoFree, IntrNoCallback,
       NoCapture<ArgIndex<0>>, NoCapture<ArgIndex<1>>,
       NoAlias<ArgIndex<0>>, NoAlias<ArgIndex<1>>,
       WriteOnly<ArgIndex<0>>, ReadOnly<ArgIndex<1>>,
       ImmArg<ArgIndex<2>>, ImmArg<ArgIndex<3>>]>;

def int_memmove : Intrinsic<[],
                            [llvm_anyptr_ty, llvm_anyptr_ty, llvm_anyint_ty,
                             llvm_i1_ty],
                            [IntrArgMemOnly, IntrWillReturn, IntrNoFree,
                             IntrNoCallback,
                             NoCapture<ArgIndex<0>>, NoCapture<ArgIndex<1>>,
                             WriteOnly<ArgIndex<0>>, ReadOnly<ArgIndex<1>>,
                             ImmArg<ArgIndex<3>>]>;
def int_memset  : Intrinsic<[],
                            [llvm_anyptr_ty, llvm_i8_ty, llvm_anyint_ty,
                             llvm_i1_ty],
                            [IntrWriteMem, IntrArgMemOnly, IntrWillReturn,
                             IntrNoFree, IntrNoCallback,
                             NoCapture<ArgIndex<0>>, WriteOnly<ArgIndex<0>>,
                             ImmArg<ArgIndex<3>>]>;

// Memset version that is guaranteed to be inlined.
// In particular this means that the generated code is not allowed to call any
// external function.
// The third argument (specifying the size) must be a constant.
def int_memset_inline
    : Intrinsic<[],
      [llvm_anyptr_ty, llvm_i8_ty, llvm_anyint_ty, llvm_i1_ty],
      [IntrWriteMem, IntrArgMemOnly, IntrWillReturn, IntrNoFree, IntrNoCallback,
       NoCapture<ArgIndex<0>>, WriteOnly<ArgIndex<0>>,
       ImmArg<ArgIndex<2>>, ImmArg<ArgIndex<3>>]>;

// FIXME: Add version of these floating point intrinsics which allow non-default
// rounding modes and FP exception handling.

let IntrProperties = [IntrNoMem, IntrSpeculatable, IntrWillReturn] in {
  def int_fma  : DefaultAttrsIntrinsic<[llvm_anyfloat_ty],
                           [LLVMMatchType<0>, LLVMMatchType<0>,
                            LLVMMatchType<0>]>;
  def int_fmuladd : DefaultAttrsIntrinsic<[llvm_anyfloat_ty],
                              [LLVMMatchType<0>, LLVMMatchType<0>,
                               LLVMMatchType<0>]>;

  // These functions do not read memory, but are sensitive to the
  // rounding mode. LLVM purposely does not model changes to the FP
  // environment so they can be treated as readnone.
  def int_sqrt : DefaultAttrsIntrinsic<[llvm_anyfloat_ty], [LLVMMatchType<0>]>;
  def int_powi : DefaultAttrsIntrinsic<[llvm_anyfloat_ty], [LLVMMatchType<0>, llvm_anyint_ty]>;
  def int_sin  : DefaultAttrsIntrinsic<[llvm_anyfloat_ty], [LLVMMatchType<0>]>;
  def int_cos  : DefaultAttrsIntrinsic<[llvm_anyfloat_ty], [LLVMMatchType<0>]>;
  def int_pow  : DefaultAttrsIntrinsic<[llvm_anyfloat_ty],
                           [LLVMMatchType<0>, LLVMMatchType<0>]>;
  def int_log  : DefaultAttrsIntrinsic<[llvm_anyfloat_ty], [LLVMMatchType<0>]>;
  def int_log10: DefaultAttrsIntrinsic<[llvm_anyfloat_ty], [LLVMMatchType<0>]>;
  def int_log2 : DefaultAttrsIntrinsic<[llvm_anyfloat_ty], [LLVMMatchType<0>]>;
  def int_exp  : DefaultAttrsIntrinsic<[llvm_anyfloat_ty], [LLVMMatchType<0>]>;
  def int_exp2 : DefaultAttrsIntrinsic<[llvm_anyfloat_ty], [LLVMMatchType<0>]>;
  def int_exp10 : DefaultAttrsIntrinsic<[llvm_anyfloat_ty], [LLVMMatchType<0>]>;
  def int_fabs : DefaultAttrsIntrinsic<[llvm_anyfloat_ty], [LLVMMatchType<0>]>;
  def int_copysign : DefaultAttrsIntrinsic<[llvm_anyfloat_ty],
                               [LLVMMatchType<0>, LLVMMatchType<0>]>;
  def int_floor : DefaultAttrsIntrinsic<[llvm_anyfloat_ty], [LLVMMatchType<0>]>;
  def int_ceil  : DefaultAttrsIntrinsic<[llvm_anyfloat_ty], [LLVMMatchType<0>]>;
  def int_trunc : DefaultAttrsIntrinsic<[llvm_anyfloat_ty], [LLVMMatchType<0>]>;
  def int_rint  : DefaultAttrsIntrinsic<[llvm_anyfloat_ty], [LLVMMatchType<0>]>;
  def int_nearbyint : DefaultAttrsIntrinsic<[llvm_anyfloat_ty], [LLVMMatchType<0>]>;
  def int_round : DefaultAttrsIntrinsic<[llvm_anyfloat_ty], [LLVMMatchType<0>]>;
  def int_roundeven    : DefaultAttrsIntrinsic<[llvm_anyfloat_ty], [LLVMMatchType<0>]>;

  // Truncate a floating point number with a specific rounding mode
  def int_fptrunc_round : DefaultAttrsIntrinsic<[ llvm_anyfloat_ty ],
                                                [ llvm_anyfloat_ty, llvm_metadata_ty ]>;

  def int_canonicalize : DefaultAttrsIntrinsic<[llvm_anyfloat_ty], [LLVMMatchType<0>],
                                   [IntrNoMem]>;
  // Arithmetic fence intrinsic.
  def int_arithmetic_fence : DefaultAttrsIntrinsic<[llvm_anyfloat_ty], [LLVMMatchType<0>],
                                                   [IntrNoMem]>;

  def int_lround : DefaultAttrsIntrinsic<[llvm_anyint_ty], [llvm_anyfloat_ty]>;
  def int_llround : DefaultAttrsIntrinsic<[llvm_anyint_ty], [llvm_anyfloat_ty]>;
  def int_lrint : DefaultAttrsIntrinsic<[llvm_anyint_ty], [llvm_anyfloat_ty]>;
  def int_llrint : DefaultAttrsIntrinsic<[llvm_anyint_ty], [llvm_anyfloat_ty]>;

  // TODO: int operand should be constrained to same number of elements as the result.
  def int_ldexp : DefaultAttrsIntrinsic<[llvm_anyfloat_ty], [LLVMMatchType<0>,
                                                             llvm_anyint_ty]>;

  // TODO: Should constrain all element counts to match
  def int_frexp : DefaultAttrsIntrinsic<[llvm_anyfloat_ty, llvm_anyint_ty], [LLVMMatchType<0>]>;
}

def int_minnum : DefaultAttrsIntrinsic<[llvm_anyfloat_ty],
  [LLVMMatchType<0>, LLVMMatchType<0>],
  [IntrNoMem, IntrSpeculatable, IntrWillReturn, Commutative]
>;
def int_maxnum : DefaultAttrsIntrinsic<[llvm_anyfloat_ty],
  [LLVMMatchType<0>, LLVMMatchType<0>],
  [IntrNoMem, IntrSpeculatable, IntrWillReturn, Commutative]
>;
def int_minimum : DefaultAttrsIntrinsic<[llvm_anyfloat_ty],
  [LLVMMatchType<0>, LLVMMatchType<0>],
  [IntrNoMem, IntrSpeculatable, IntrWillReturn, Commutative]
>;
def int_maximum : DefaultAttrsIntrinsic<[llvm_anyfloat_ty],
  [LLVMMatchType<0>, LLVMMatchType<0>],
  [IntrNoMem, IntrSpeculatable, IntrWillReturn, Commutative]
>;

// Internal interface for object size checking
def int_objectsize : DefaultAttrsIntrinsic<[llvm_anyint_ty],
                               [llvm_anyptr_ty, llvm_i1_ty,
                                llvm_i1_ty, llvm_i1_ty],
                               [IntrNoMem, IntrSpeculatable, IntrWillReturn,
                                ImmArg<ArgIndex<1>>, ImmArg<ArgIndex<2>>,
                                ImmArg<ArgIndex<3>>]>,
                               ClangBuiltin<"__builtin_object_size">;

//===--------------- Access to Floating Point Environment -----------------===//
//

let IntrProperties = [IntrInaccessibleMemOnly, IntrWillReturn] in {
  def int_get_rounding  : DefaultAttrsIntrinsic<[llvm_i32_ty], []>;
  def int_set_rounding  : DefaultAttrsIntrinsic<[], [llvm_i32_ty]>;
  def int_get_fpenv     : DefaultAttrsIntrinsic<[llvm_anyint_ty], []>;
  def int_set_fpenv     : DefaultAttrsIntrinsic<[], [llvm_anyint_ty]>;
  def int_reset_fpenv   : DefaultAttrsIntrinsic<[], []>;
  def int_get_fpmode    : DefaultAttrsIntrinsic<[llvm_anyint_ty], []>;
  def int_set_fpmode    : DefaultAttrsIntrinsic<[], [llvm_anyint_ty]>;
  def int_reset_fpmode  : DefaultAttrsIntrinsic<[], []>;
}

//===--------------- Floating Point Properties ----------------------------===//
//

def int_is_fpclass
    : DefaultAttrsIntrinsic<[LLVMScalarOrSameVectorWidth<0, llvm_i1_ty>],
                            [llvm_anyfloat_ty, llvm_i32_ty],
                            [IntrNoMem, IntrSpeculatable, ImmArg<ArgIndex<1>>]>;

//===--------------- Constrained Floating Point Intrinsics ----------------===//
//

/// IntrStrictFP - The intrinsic is allowed to be used in an alternate
/// floating point environment.
def IntrStrictFP : IntrinsicProperty;

let IntrProperties = [IntrInaccessibleMemOnly, IntrWillReturn, IntrStrictFP] in {
  def int_experimental_constrained_fadd : DefaultAttrsIntrinsic<[ llvm_anyfloat_ty ],
                                                    [ LLVMMatchType<0>,
                                                      LLVMMatchType<0>,
                                                      llvm_metadata_ty,
                                                      llvm_metadata_ty ]>;
  def int_experimental_constrained_fsub : DefaultAttrsIntrinsic<[ llvm_anyfloat_ty ],
                                                    [ LLVMMatchType<0>,
                                                      LLVMMatchType<0>,
                                                      llvm_metadata_ty,
                                                      llvm_metadata_ty ]>;
  def int_experimental_constrained_fmul : DefaultAttrsIntrinsic<[ llvm_anyfloat_ty ],
                                                    [ LLVMMatchType<0>,
                                                      LLVMMatchType<0>,
                                                      llvm_metadata_ty,
                                                      llvm_metadata_ty ]>;
  def int_experimental_constrained_fdiv : DefaultAttrsIntrinsic<[ llvm_anyfloat_ty ],
                                                    [ LLVMMatchType<0>,
                                                      LLVMMatchType<0>,
                                                      llvm_metadata_ty,
                                                      llvm_metadata_ty ]>;
  def int_experimental_constrained_frem : DefaultAttrsIntrinsic<[ llvm_anyfloat_ty ],
                                                    [ LLVMMatchType<0>,
                                                      LLVMMatchType<0>,
                                                      llvm_metadata_ty,
                                                      llvm_metadata_ty ]>;

  def int_experimental_constrained_fma : DefaultAttrsIntrinsic<[ llvm_anyfloat_ty ],
                                                    [ LLVMMatchType<0>,
                                                      LLVMMatchType<0>,
                                                      LLVMMatchType<0>,
                                                      llvm_metadata_ty,
                                                      llvm_metadata_ty ]>;

  def int_experimental_constrained_fmuladd : DefaultAttrsIntrinsic<[ llvm_anyfloat_ty ],
                                                       [ LLVMMatchType<0>,
                                                         LLVMMatchType<0>,
                                                         LLVMMatchType<0>,
                                                         llvm_metadata_ty,
                                                         llvm_metadata_ty ]>;

  def int_experimental_constrained_fptosi : DefaultAttrsIntrinsic<[ llvm_anyint_ty ],
                                                    [ llvm_anyfloat_ty,
                                                      llvm_metadata_ty ]>;

  def int_experimental_constrained_fptoui : DefaultAttrsIntrinsic<[ llvm_anyint_ty ],
                                                    [ llvm_anyfloat_ty,
                                                      llvm_metadata_ty ]>;

  def int_experimental_constrained_sitofp : DefaultAttrsIntrinsic<[ llvm_anyfloat_ty ],
                                                       [ llvm_anyint_ty,
                                                         llvm_metadata_ty,
                                                         llvm_metadata_ty ]>;

  def int_experimental_constrained_uitofp : DefaultAttrsIntrinsic<[ llvm_anyfloat_ty ],
                                                       [ llvm_anyint_ty,
                                                         llvm_metadata_ty,
                                                         llvm_metadata_ty ]>;

  def int_experimental_constrained_fptrunc : DefaultAttrsIntrinsic<[ llvm_anyfloat_ty ],
                                                       [ llvm_anyfloat_ty,
                                                         llvm_metadata_ty,
                                                         llvm_metadata_ty ]>;

  def int_experimental_constrained_fpext : DefaultAttrsIntrinsic<[ llvm_anyfloat_ty ],
                                                     [ llvm_anyfloat_ty,
                                                       llvm_metadata_ty ]>;

  // These intrinsics are sensitive to the rounding mode so we need constrained
  // versions of each of them.  When strict rounding and exception control are
  // not required the non-constrained versions of these intrinsics should be
  // used.
  def int_experimental_constrained_sqrt : DefaultAttrsIntrinsic<[ llvm_anyfloat_ty ],
                                                    [ LLVMMatchType<0>,
                                                      llvm_metadata_ty,
                                                      llvm_metadata_ty ]>;
  def int_experimental_constrained_powi : DefaultAttrsIntrinsic<[ llvm_anyfloat_ty ],
                                                    [ LLVMMatchType<0>,
                                                      llvm_i32_ty,
                                                      llvm_metadata_ty,
                                                      llvm_metadata_ty ]>;
  def int_experimental_constrained_ldexp : DefaultAttrsIntrinsic<[ llvm_anyfloat_ty ],
                                                    [ LLVMMatchType<0>,
                                                      llvm_anyint_ty,
                                                      llvm_metadata_ty,
                                                      llvm_metadata_ty ]>;
  def int_experimental_constrained_sin  : DefaultAttrsIntrinsic<[ llvm_anyfloat_ty ],
                                                    [ LLVMMatchType<0>,
                                                      llvm_metadata_ty,
                                                      llvm_metadata_ty ]>;
  def int_experimental_constrained_cos  : DefaultAttrsIntrinsic<[ llvm_anyfloat_ty ],
                                                    [ LLVMMatchType<0>,
                                                      llvm_metadata_ty,
                                                      llvm_metadata_ty ]>;
  def int_experimental_constrained_pow  : DefaultAttrsIntrinsic<[ llvm_anyfloat_ty ],
                                                    [ LLVMMatchType<0>,
                                                      LLVMMatchType<0>,
                                                      llvm_metadata_ty,
                                                      llvm_metadata_ty ]>;
  def int_experimental_constrained_log  : DefaultAttrsIntrinsic<[ llvm_anyfloat_ty ],
                                                    [ LLVMMatchType<0>,
                                                      llvm_metadata_ty,
                                                      llvm_metadata_ty ]>;
  def int_experimental_constrained_log10: DefaultAttrsIntrinsic<[ llvm_anyfloat_ty ],
                                                    [ LLVMMatchType<0>,
                                                      llvm_metadata_ty,
                                                      llvm_metadata_ty ]>;
  def int_experimental_constrained_log2 : DefaultAttrsIntrinsic<[ llvm_anyfloat_ty ],
                                                    [ LLVMMatchType<0>,
                                                      llvm_metadata_ty,
                                                      llvm_metadata_ty ]>;
  def int_experimental_constrained_exp  : DefaultAttrsIntrinsic<[ llvm_anyfloat_ty ],
                                                    [ LLVMMatchType<0>,
                                                      llvm_metadata_ty,
                                                      llvm_metadata_ty ]>;
  def int_experimental_constrained_exp2 : DefaultAttrsIntrinsic<[ llvm_anyfloat_ty ],
                                                    [ LLVMMatchType<0>,
                                                      llvm_metadata_ty,
                                                      llvm_metadata_ty ]>;
  def int_experimental_constrained_rint  : DefaultAttrsIntrinsic<[ llvm_anyfloat_ty ],
                                                     [ LLVMMatchType<0>,
                                                       llvm_metadata_ty,
                                                       llvm_metadata_ty ]>;
  def int_experimental_constrained_nearbyint : DefaultAttrsIntrinsic<[ llvm_anyfloat_ty ],
                                                         [ LLVMMatchType<0>,
                                                           llvm_metadata_ty,
                                                           llvm_metadata_ty ]>;
  def int_experimental_constrained_lrint : DefaultAttrsIntrinsic<[ llvm_anyint_ty ],
                                                     [ llvm_anyfloat_ty,
                                                       llvm_metadata_ty,
                                                       llvm_metadata_ty ]>;
  def int_experimental_constrained_llrint : DefaultAttrsIntrinsic<[ llvm_anyint_ty ],
                                                      [ llvm_anyfloat_ty,
                                                        llvm_metadata_ty,
                                                        llvm_metadata_ty ]>;
  def int_experimental_constrained_maxnum : DefaultAttrsIntrinsic<[ llvm_anyfloat_ty ],
                                                      [ LLVMMatchType<0>,
                                                        LLVMMatchType<0>,
                                                        llvm_metadata_ty ]>;
  def int_experimental_constrained_minnum : DefaultAttrsIntrinsic<[ llvm_anyfloat_ty ],
                                                      [ LLVMMatchType<0>,
                                                        LLVMMatchType<0>,
                                                        llvm_metadata_ty ]>;
  def int_experimental_constrained_maximum : DefaultAttrsIntrinsic<[ llvm_anyfloat_ty ],
                                                       [ LLVMMatchType<0>,
                                                         LLVMMatchType<0>,
                                                         llvm_metadata_ty ]>;
  def int_experimental_constrained_minimum : DefaultAttrsIntrinsic<[ llvm_anyfloat_ty ],
                                                       [ LLVMMatchType<0>,
                                                         LLVMMatchType<0>,
                                                         llvm_metadata_ty ]>;
  def int_experimental_constrained_ceil : DefaultAttrsIntrinsic<[ llvm_anyfloat_ty ],
                                                    [ LLVMMatchType<0>,
                                                      llvm_metadata_ty ]>;
  def int_experimental_constrained_floor : DefaultAttrsIntrinsic<[ llvm_anyfloat_ty ],
                                                     [ LLVMMatchType<0>,
                                                       llvm_metadata_ty ]>;
  def int_experimental_constrained_lround : DefaultAttrsIntrinsic<[ llvm_anyint_ty ],
                                                      [ llvm_anyfloat_ty,
                                                        llvm_metadata_ty ]>;
  def int_experimental_constrained_llround : DefaultAttrsIntrinsic<[ llvm_anyint_ty ],
                                                       [ llvm_anyfloat_ty,
                                                         llvm_metadata_ty ]>;
  def int_experimental_constrained_round : DefaultAttrsIntrinsic<[ llvm_anyfloat_ty ],
                                                     [ LLVMMatchType<0>,
                                                      llvm_metadata_ty ]>;
  def int_experimental_constrained_roundeven : DefaultAttrsIntrinsic<[ llvm_anyfloat_ty ],
                                                         [ LLVMMatchType<0>,
                                                           llvm_metadata_ty ]>;
  def int_experimental_constrained_trunc : DefaultAttrsIntrinsic<[ llvm_anyfloat_ty ],
                                                     [ LLVMMatchType<0>,
                                                       llvm_metadata_ty ]>;

  // Constrained floating-point comparison (quiet and signaling variants).
  // Third operand is the predicate represented as a metadata string.
  def int_experimental_constrained_fcmp
      : DefaultAttrsIntrinsic<[ LLVMScalarOrSameVectorWidth<0, llvm_i1_ty> ],
                  [ llvm_anyfloat_ty, LLVMMatchType<0>,
                    llvm_metadata_ty, llvm_metadata_ty ]>;
  def int_experimental_constrained_fcmps
      : DefaultAttrsIntrinsic<[ LLVMScalarOrSameVectorWidth<0, llvm_i1_ty> ],
                  [ llvm_anyfloat_ty, LLVMMatchType<0>,
                    llvm_metadata_ty, llvm_metadata_ty ]>;
}
// FIXME: Consider maybe adding intrinsics for sitofp, uitofp.


//===------------------------- Expect Intrinsics --------------------------===//
//
def int_expect : DefaultAttrsIntrinsic<[llvm_anyint_ty],
  [LLVMMatchType<0>, LLVMMatchType<0>], [IntrNoMem, IntrWillReturn]>;

def int_expect_with_probability : DefaultAttrsIntrinsic<[llvm_anyint_ty],
  [LLVMMatchType<0>, LLVMMatchType<0>, llvm_double_ty],
  [IntrNoMem, IntrWillReturn, ImmArg<ArgIndex<2>>]>;

//===-------------------- Bit Manipulation Intrinsics ---------------------===//
//

// None of these intrinsics accesses memory at all.
let IntrProperties = [IntrNoMem, IntrSpeculatable, IntrWillReturn] in {
  def int_bswap: DefaultAttrsIntrinsic<[llvm_anyint_ty], [LLVMMatchType<0>]>;
  def int_ctpop: DefaultAttrsIntrinsic<[llvm_anyint_ty], [LLVMMatchType<0>]>;
  def int_bitreverse : DefaultAttrsIntrinsic<[llvm_anyint_ty], [LLVMMatchType<0>]>;
  def int_fshl : DefaultAttrsIntrinsic<[llvm_anyint_ty],
      [LLVMMatchType<0>, LLVMMatchType<0>, LLVMMatchType<0>]>;
  def int_fshr : DefaultAttrsIntrinsic<[llvm_anyint_ty],
      [LLVMMatchType<0>, LLVMMatchType<0>, LLVMMatchType<0>]>;
}

let IntrProperties = [IntrNoMem, IntrSpeculatable, IntrWillReturn,
                      ImmArg<ArgIndex<1>>] in {
  def int_ctlz : DefaultAttrsIntrinsic<[llvm_anyint_ty], [LLVMMatchType<0>, llvm_i1_ty]>;
  def int_cttz : DefaultAttrsIntrinsic<[llvm_anyint_ty], [LLVMMatchType<0>, llvm_i1_ty]>;
}

//===------------------------ Debugger Intrinsics -------------------------===//
//

// None of these intrinsics accesses memory at all...but that doesn't
// mean the optimizers can change them aggressively.  Special handling
// needed in a few places. These synthetic intrinsics have no
// side-effects and just mark information about their operands.
let IntrProperties = [IntrNoMem, IntrSpeculatable, IntrWillReturn] in {
  def int_dbg_declare      : DefaultAttrsIntrinsic<[],
                                       [llvm_metadata_ty,
                                        llvm_metadata_ty,
                                        llvm_metadata_ty]>;
  def int_dbg_value        : DefaultAttrsIntrinsic<[],
                                       [llvm_metadata_ty,
                                        llvm_metadata_ty,
                                        llvm_metadata_ty]>;
  def int_dbg_assign        : DefaultAttrsIntrinsic<[],
                                       [llvm_metadata_ty,
                                        llvm_metadata_ty,
                                        llvm_metadata_ty,
                                        llvm_metadata_ty,
                                        llvm_metadata_ty,
                                        llvm_metadata_ty]>;
  def int_dbg_label        : DefaultAttrsIntrinsic<[],
                                       [llvm_metadata_ty]>;
}

//===------------------ Exception Handling Intrinsics----------------------===//
//

// The result of eh.typeid.for depends on the enclosing function, but inside a
// given function it is 'const' and may be CSE'd etc.
def int_eh_typeid_for : Intrinsic<[llvm_i32_ty], [llvm_ptr_ty], [IntrNoMem]>;

def int_eh_return_i32 : Intrinsic<[], [llvm_i32_ty, llvm_ptr_ty]>;
def int_eh_return_i64 : Intrinsic<[], [llvm_i64_ty, llvm_ptr_ty]>;

// eh.exceptionpointer returns the pointer to the exception caught by
// the given `catchpad`.
def int_eh_exceptionpointer : Intrinsic<[llvm_anyptr_ty], [llvm_token_ty],
                                        [IntrNoMem]>;

// Gets the exception code from a catchpad token. Only used on some platforms.
def int_eh_exceptioncode : Intrinsic<[llvm_i32_ty], [llvm_token_ty], [IntrNoMem]>;

// __builtin_unwind_init is an undocumented GCC intrinsic that causes all
// callee-saved registers to be saved and restored (regardless of whether they
// are used) in the calling function. It is used by libgcc_eh.
def int_eh_unwind_init: Intrinsic<[]>,
                        ClangBuiltin<"__builtin_unwind_init">;

def int_eh_dwarf_cfa  : Intrinsic<[llvm_ptr_ty], [llvm_i32_ty]>;

def int_eh_sjlj_lsda             : Intrinsic<[llvm_ptr_ty], [], [IntrNoMem]>;
def int_eh_sjlj_callsite         : Intrinsic<[], [llvm_i32_ty], [IntrNoMem, ImmArg<ArgIndex<0>>]>;

def int_eh_sjlj_functioncontext : Intrinsic<[], [llvm_ptr_ty]>;
def int_eh_sjlj_setjmp          : Intrinsic<[llvm_i32_ty], [llvm_ptr_ty]>;
def int_eh_sjlj_longjmp         : Intrinsic<[], [llvm_ptr_ty], [IntrNoReturn]>;
def int_eh_sjlj_setup_dispatch  : Intrinsic<[], []>;

//===---------------- Generic Variable Attribute Intrinsics----------------===//
//
def int_var_annotation : DefaultAttrsIntrinsic<
    [], [llvm_anyptr_ty, llvm_anyptr_ty, LLVMMatchType<1>, llvm_i32_ty, LLVMMatchType<1>],
    [IntrInaccessibleMemOnly], "llvm.var.annotation">;

def int_ptr_annotation : DefaultAttrsIntrinsic<
    [llvm_anyptr_ty],
    [LLVMMatchType<0>, llvm_anyptr_ty, LLVMMatchType<1>, llvm_i32_ty, LLVMMatchType<1>],
    [IntrInaccessibleMemOnly], "llvm.ptr.annotation">;

def int_annotation : DefaultAttrsIntrinsic<
    [llvm_anyint_ty],
    [LLVMMatchType<0>, llvm_anyptr_ty, LLVMMatchType<1>, llvm_i32_ty],
    [IntrInaccessibleMemOnly], "llvm.annotation">;

// Annotates the current program point with metadata strings which are emitted
// as CodeView debug info records. This is expensive, as it disables inlining
// and is modelled as having side effects.
def int_codeview_annotation : DefaultAttrsIntrinsic<[], [llvm_metadata_ty],
                                        [IntrInaccessibleMemOnly, IntrNoDuplicate, IntrWillReturn],
                                        "llvm.codeview.annotation">;

//===------------------------ Trampoline Intrinsics -----------------------===//
//
def int_init_trampoline : DefaultAttrsIntrinsic<
    [], [llvm_ptr_ty, llvm_ptr_ty, llvm_ptr_ty],
    [IntrArgMemOnly, NoCapture<ArgIndex<0>>, WriteOnly<ArgIndex<0>>,
     ReadNone<ArgIndex<1>>, ReadNone<ArgIndex<2>>]>,
    ClangBuiltin<"__builtin_init_trampoline">;

def int_adjust_trampoline : DefaultAttrsIntrinsic<
    [llvm_ptr_ty], [llvm_ptr_ty], [IntrReadMem, IntrArgMemOnly]>,
    ClangBuiltin<"__builtin_adjust_trampoline">;

//===------------------------ Overflow Intrinsics -------------------------===//
//

// Expose the carry flag from add operations on two integrals.
let IntrProperties = [IntrNoMem, IntrSpeculatable, IntrWillReturn] in {
  def int_sadd_with_overflow : DefaultAttrsIntrinsic<[llvm_anyint_ty,
                                          LLVMScalarOrSameVectorWidth<0, llvm_i1_ty>],
                                         [LLVMMatchType<0>, LLVMMatchType<0>]>;
  def int_uadd_with_overflow : DefaultAttrsIntrinsic<[llvm_anyint_ty,
                                          LLVMScalarOrSameVectorWidth<0, llvm_i1_ty>],
                                         [LLVMMatchType<0>, LLVMMatchType<0>]>;

  def int_ssub_with_overflow : DefaultAttrsIntrinsic<[llvm_anyint_ty,
                                          LLVMScalarOrSameVectorWidth<0, llvm_i1_ty>],
                                         [LLVMMatchType<0>, LLVMMatchType<0>]>;
  def int_usub_with_overflow : DefaultAttrsIntrinsic<[llvm_anyint_ty,
                                          LLVMScalarOrSameVectorWidth<0, llvm_i1_ty>],
                                         [LLVMMatchType<0>, LLVMMatchType<0>]>;

  def int_smul_with_overflow : DefaultAttrsIntrinsic<[llvm_anyint_ty,
                                          LLVMScalarOrSameVectorWidth<0, llvm_i1_ty>],
                                         [LLVMMatchType<0>, LLVMMatchType<0>]>;
  def int_umul_with_overflow : DefaultAttrsIntrinsic<[llvm_anyint_ty,
                                          LLVMScalarOrSameVectorWidth<0, llvm_i1_ty>],
                                         [LLVMMatchType<0>, LLVMMatchType<0>]>;
}
//===------------------------- Saturation Arithmetic Intrinsics ---------------------===//
//
def int_sadd_sat : DefaultAttrsIntrinsic<[llvm_anyint_ty],
                             [LLVMMatchType<0>, LLVMMatchType<0>],
                             [IntrNoMem, IntrSpeculatable, IntrWillReturn, Commutative]>;
def int_uadd_sat : DefaultAttrsIntrinsic<[llvm_anyint_ty],
                             [LLVMMatchType<0>, LLVMMatchType<0>],
                             [IntrNoMem, IntrSpeculatable, IntrWillReturn, Commutative]>;
def int_ssub_sat : DefaultAttrsIntrinsic<[llvm_anyint_ty],
                             [LLVMMatchType<0>, LLVMMatchType<0>],
                             [IntrNoMem, IntrSpeculatable, IntrWillReturn]>;
def int_usub_sat : DefaultAttrsIntrinsic<[llvm_anyint_ty],
                             [LLVMMatchType<0>, LLVMMatchType<0>],
                             [IntrNoMem, IntrSpeculatable, IntrWillReturn]>;
def int_sshl_sat : DefaultAttrsIntrinsic<[llvm_anyint_ty],
                             [LLVMMatchType<0>, LLVMMatchType<0>],
                             [IntrNoMem, IntrSpeculatable, IntrWillReturn]>;
def int_ushl_sat : DefaultAttrsIntrinsic<[llvm_anyint_ty],
                             [LLVMMatchType<0>, LLVMMatchType<0>],
                             [IntrNoMem, IntrSpeculatable, IntrWillReturn]>;

//===------------------------- Fixed Point Arithmetic Intrinsics ---------------------===//
//
def int_smul_fix : DefaultAttrsIntrinsic<[llvm_anyint_ty],
                             [LLVMMatchType<0>, LLVMMatchType<0>, llvm_i32_ty],
                             [IntrNoMem, IntrSpeculatable, IntrWillReturn,
                              Commutative, ImmArg<ArgIndex<2>>]>;

def int_umul_fix : DefaultAttrsIntrinsic<[llvm_anyint_ty],
                             [LLVMMatchType<0>, LLVMMatchType<0>, llvm_i32_ty],
                             [IntrNoMem, IntrSpeculatable, IntrWillReturn,
                              Commutative, ImmArg<ArgIndex<2>>]>;

def int_sdiv_fix : DefaultAttrsIntrinsic<[llvm_anyint_ty],
                             [LLVMMatchType<0>, LLVMMatchType<0>, llvm_i32_ty],
                             [IntrNoMem, ImmArg<ArgIndex<2>>]>;

def int_udiv_fix : DefaultAttrsIntrinsic<[llvm_anyint_ty],
                             [LLVMMatchType<0>, LLVMMatchType<0>, llvm_i32_ty],
                             [IntrNoMem, ImmArg<ArgIndex<2>>]>;

//===------------------- Fixed Point Saturation Arithmetic Intrinsics ----------------===//
//
def int_smul_fix_sat : DefaultAttrsIntrinsic<[llvm_anyint_ty],
                                 [LLVMMatchType<0>, LLVMMatchType<0>, llvm_i32_ty],
                                 [IntrNoMem, IntrSpeculatable, IntrWillReturn,
                                  Commutative, ImmArg<ArgIndex<2>>]>;
def int_umul_fix_sat : DefaultAttrsIntrinsic<[llvm_anyint_ty],
                                 [LLVMMatchType<0>, LLVMMatchType<0>, llvm_i32_ty],
                                 [IntrNoMem, IntrSpeculatable, IntrWillReturn,
                                  Commutative, ImmArg<ArgIndex<2>>]>;

def int_sdiv_fix_sat : DefaultAttrsIntrinsic<[llvm_anyint_ty],
                                 [LLVMMatchType<0>, LLVMMatchType<0>, llvm_i32_ty],
                                 [IntrNoMem, ImmArg<ArgIndex<2>>]>;

def int_udiv_fix_sat : DefaultAttrsIntrinsic<[llvm_anyint_ty],
                                 [LLVMMatchType<0>, LLVMMatchType<0>, llvm_i32_ty],
                                 [IntrNoMem, ImmArg<ArgIndex<2>>]>;

//===------------------ Integer Min/Max/Abs Intrinsics --------------------===//
//
def int_abs : DefaultAttrsIntrinsic<
    [llvm_anyint_ty], [LLVMMatchType<0>, llvm_i1_ty],
    [IntrNoMem, IntrSpeculatable, IntrWillReturn, ImmArg<ArgIndex<1>>]>;

def int_smax : DefaultAttrsIntrinsic<
    [llvm_anyint_ty], [LLVMMatchType<0>, LLVMMatchType<0>],
    [IntrNoMem, IntrSpeculatable, IntrWillReturn]>;
def int_smin : DefaultAttrsIntrinsic<
    [llvm_anyint_ty], [LLVMMatchType<0>, LLVMMatchType<0>],
    [IntrNoMem, IntrSpeculatable, IntrWillReturn]>;
def int_umax : DefaultAttrsIntrinsic<
    [llvm_anyint_ty], [LLVMMatchType<0>, LLVMMatchType<0>],
    [IntrNoMem, IntrSpeculatable, IntrWillReturn]>;
def int_umin : DefaultAttrsIntrinsic<
    [llvm_anyint_ty], [LLVMMatchType<0>, LLVMMatchType<0>],
    [IntrNoMem, IntrSpeculatable, IntrWillReturn]>;
def int_scmp : DefaultAttrsIntrinsic<
    [llvm_anyint_ty], [llvm_anyint_ty, LLVMMatchType<1>],
    [IntrNoMem, IntrSpeculatable, IntrWillReturn]>;
def int_ucmp : DefaultAttrsIntrinsic<
    [llvm_anyint_ty], [llvm_anyint_ty, LLVMMatchType<1>],
    [IntrNoMem, IntrSpeculatable, IntrWillReturn]>;

//===------------------------- Memory Use Markers -------------------------===//
//
def int_lifetime_start  : DefaultAttrsIntrinsic<[],
                                    [llvm_i64_ty, llvm_anyptr_ty],
                                    [IntrArgMemOnly, IntrWillReturn,
                                     NoCapture<ArgIndex<1>>,
                                     ImmArg<ArgIndex<0>>]>;
def int_lifetime_end    : DefaultAttrsIntrinsic<[],
                                    [llvm_i64_ty, llvm_anyptr_ty],
                                    [IntrArgMemOnly, IntrWillReturn,
                                     NoCapture<ArgIndex<1>>,
                                     ImmArg<ArgIndex<0>>]>;
def int_invariant_start : DefaultAttrsIntrinsic<[llvm_ptr_ty],
                                    [llvm_i64_ty, llvm_anyptr_ty],
                                    [IntrArgMemOnly, IntrWillReturn,
                                     NoCapture<ArgIndex<1>>,
                                     ImmArg<ArgIndex<0>>]>;
def int_invariant_end   : DefaultAttrsIntrinsic<[],
                                    [llvm_ptr_ty, llvm_i64_ty,
                                     llvm_anyptr_ty],
                                    [IntrArgMemOnly, IntrWillReturn,
                                     NoCapture<ArgIndex<2>>,
                                     ImmArg<ArgIndex<1>>]>;

// launder.invariant.group can't be marked with 'readnone' (IntrNoMem),
// because it would cause CSE of two barriers with the same argument.
// Inaccessiblememonly says that the barrier doesn't read the argument,
// but it changes state not accessible to this module. This way
// we can DSE through the barrier because it doesn't read the value
// after store. Although the barrier doesn't modify any memory it
// can't be marked as readonly, because it would be possible to
// CSE 2 barriers with store in between.
// The argument also can't be marked with 'returned' attribute, because
// it would remove barrier.
// Note that it is still experimental, which means that its semantics
// might change in the future.
def int_launder_invariant_group : DefaultAttrsIntrinsic<[llvm_anyptr_ty],
                                            [LLVMMatchType<0>],
                                            [IntrInaccessibleMemOnly, IntrSpeculatable, IntrWillReturn]>;


def int_strip_invariant_group : DefaultAttrsIntrinsic<[llvm_anyptr_ty],
                                          [LLVMMatchType<0>],
                                          [IntrSpeculatable, IntrNoMem, IntrWillReturn]>;

//===------------------------ Stackmap Intrinsics -------------------------===//
//
def int_experimental_stackmap : DefaultAttrsIntrinsic<[],
                                  [llvm_i64_ty, llvm_i32_ty, llvm_vararg_ty],
                                  [Throws]>;
def int_experimental_patchpoint_void : Intrinsic<[],
                                                 [llvm_i64_ty, llvm_i32_ty,
                                                  llvm_ptr_ty, llvm_i32_ty,
                                                  llvm_vararg_ty],
                                                  [Throws]>;
def int_experimental_patchpoint : Intrinsic<[llvm_any_ty],
                                            [llvm_i64_ty, llvm_i32_ty,
                                             llvm_ptr_ty, llvm_i32_ty,
                                             llvm_vararg_ty],
                                            [Throws]>;


//===------------------------ Garbage Collection Intrinsics ---------------===//
// These are documented in docs/Statepoint.rst

def int_experimental_gc_statepoint : Intrinsic<[llvm_token_ty],
                               [llvm_i64_ty, llvm_i32_ty,
                                llvm_anyptr_ty, llvm_i32_ty,
                                llvm_i32_ty, llvm_vararg_ty],
                               [Throws, ImmArg<ArgIndex<0>>,
                                ImmArg<ArgIndex<1>>, ImmArg<ArgIndex<3>>,
                                ImmArg<ArgIndex<4>>]>;

def int_experimental_gc_result : DefaultAttrsIntrinsic<
    [llvm_any_ty], [llvm_token_ty], [IntrNoMem]>;

def int_experimental_gc_relocate : DefaultAttrsIntrinsic<
    [llvm_any_ty], [llvm_token_ty, llvm_i32_ty, llvm_i32_ty],
    [IntrNoMem, ImmArg<ArgIndex<1>>, ImmArg<ArgIndex<2>>]>;

def int_experimental_gc_get_pointer_base : DefaultAttrsIntrinsic<
    [llvm_anyptr_ty], [llvm_anyptr_ty],
    [IntrNoMem, IntrWillReturn, ReadNone<ArgIndex<0>>, NoCapture<ArgIndex<0>>]>;

def int_experimental_gc_get_pointer_offset : DefaultAttrsIntrinsic<
    [llvm_i64_ty], [llvm_anyptr_ty],
    [IntrNoMem, IntrWillReturn, ReadNone<ArgIndex<0>>, NoCapture<ArgIndex<0>>]>;

//===------------------------ Coroutine Intrinsics ---------------===//
// These are documented in docs/Coroutines.rst

// Coroutine Structure Intrinsics.

def int_coro_id : DefaultAttrsIntrinsic<[llvm_token_ty],
    [llvm_i32_ty, llvm_ptr_ty, llvm_ptr_ty, llvm_ptr_ty],
    [IntrArgMemOnly, IntrReadMem, ReadNone<ArgIndex<1>>, ReadOnly<ArgIndex<2>>,
     NoCapture<ArgIndex<2>>]>;
def int_coro_id_retcon : Intrinsic<[llvm_token_ty],
    [llvm_i32_ty, llvm_i32_ty, llvm_ptr_ty,
     llvm_ptr_ty, llvm_ptr_ty, llvm_ptr_ty],
    []>;
def int_coro_id_retcon_once : Intrinsic<[llvm_token_ty],
    [llvm_i32_ty, llvm_i32_ty, llvm_ptr_ty,
     llvm_ptr_ty, llvm_ptr_ty, llvm_ptr_ty],
    []>;
def int_coro_alloc : Intrinsic<[llvm_i1_ty], [llvm_token_ty], []>;
def int_coro_id_async : Intrinsic<[llvm_token_ty],
  [llvm_i32_ty, llvm_i32_ty, llvm_i32_ty, llvm_ptr_ty],
  []>;
def int_coro_async_context_alloc : Intrinsic<[llvm_ptr_ty],
    [llvm_ptr_ty, llvm_ptr_ty],
    []>;
def int_coro_async_context_dealloc : Intrinsic<[],
    [llvm_ptr_ty],
    []>;
def int_coro_async_resume : Intrinsic<[llvm_ptr_ty],
    [],
    [IntrNoMerge]>;
def int_coro_async_size_replace : Intrinsic<[], [llvm_ptr_ty, llvm_ptr_ty], []>;
def int_coro_suspend_async
    : Intrinsic<[llvm_any_ty],
                [llvm_i32_ty, llvm_ptr_ty, llvm_ptr_ty, llvm_vararg_ty],
                [IntrNoMerge]>;
def int_coro_prepare_async : Intrinsic<[llvm_ptr_ty], [llvm_ptr_ty],
                                       [IntrNoMem]>;
def int_coro_begin : Intrinsic<[llvm_ptr_ty], [llvm_token_ty, llvm_ptr_ty],
                               [WriteOnly<ArgIndex<1>>]>;

def int_coro_free : Intrinsic<[llvm_ptr_ty], [llvm_token_ty, llvm_ptr_ty],
                              [IntrReadMem, IntrArgMemOnly,
                               ReadOnly<ArgIndex<1>>,
                               NoCapture<ArgIndex<1>>]>;
def int_coro_end : Intrinsic<[llvm_i1_ty], [llvm_ptr_ty, llvm_i1_ty, llvm_token_ty], []>;
def int_coro_end_results : Intrinsic<[llvm_token_ty], [llvm_vararg_ty]>;
def int_coro_end_async
    : Intrinsic<[llvm_i1_ty], [llvm_ptr_ty, llvm_i1_ty, llvm_vararg_ty], []>;

def int_coro_frame : Intrinsic<[llvm_ptr_ty], [], [IntrNoMem]>;
def int_coro_noop : Intrinsic<[llvm_ptr_ty], [], [IntrNoMem]>;
def int_coro_size : Intrinsic<[llvm_anyint_ty], [], [IntrNoMem]>;
def int_coro_align : Intrinsic<[llvm_anyint_ty], [], [IntrNoMem]>;

def int_coro_save : Intrinsic<[llvm_token_ty], [llvm_ptr_ty], [IntrNoMerge]>;
def int_coro_suspend : Intrinsic<[llvm_i8_ty], [llvm_token_ty, llvm_i1_ty], []>;
def int_coro_suspend_retcon : Intrinsic<[llvm_any_ty], [llvm_vararg_ty], []>;
def int_coro_prepare_retcon : Intrinsic<[llvm_ptr_ty], [llvm_ptr_ty],
                                        [IntrNoMem]>;
def int_coro_alloca_alloc : Intrinsic<[llvm_token_ty],
                                      [llvm_anyint_ty, llvm_i32_ty], []>;
def int_coro_alloca_get : Intrinsic<[llvm_ptr_ty], [llvm_token_ty], []>;
def int_coro_alloca_free : Intrinsic<[], [llvm_token_ty], []>;

// Coroutine Manipulation Intrinsics.

def int_coro_resume : Intrinsic<[], [llvm_ptr_ty], [Throws]>;
def int_coro_destroy : Intrinsic<[], [llvm_ptr_ty], [Throws]>;
def int_coro_done : Intrinsic<[llvm_i1_ty], [llvm_ptr_ty],
                              [IntrArgMemOnly, ReadOnly<ArgIndex<0>>,
                               NoCapture<ArgIndex<0>>]>;
def int_coro_promise : Intrinsic<[llvm_ptr_ty],
                                 [llvm_ptr_ty, llvm_i32_ty, llvm_i1_ty],
                                 [IntrNoMem, NoCapture<ArgIndex<0>>]>;

def int_coro_await_suspend_void : Intrinsic<[],
                                       [llvm_ptr_ty, llvm_ptr_ty, llvm_ptr_ty],
                                       [Throws]>;

def int_coro_await_suspend_bool : Intrinsic<[llvm_i1_ty],
                                            [llvm_ptr_ty, llvm_ptr_ty, llvm_ptr_ty],
                                            [Throws]>;

def int_coro_await_suspend_handle : Intrinsic<[llvm_ptr_ty],
                                              [llvm_ptr_ty, llvm_ptr_ty, llvm_ptr_ty],
                                              [Throws]>;

// Coroutine Lowering Intrinsics. Used internally by coroutine passes.

def int_coro_subfn_addr : DefaultAttrsIntrinsic<
    [llvm_ptr_ty], [llvm_ptr_ty, llvm_i8_ty],
    [IntrReadMem, IntrArgMemOnly, ReadOnly<ArgIndex<0>>,
     NoCapture<ArgIndex<0>>]>;

///===-------------------------- Other Intrinsics --------------------------===//
//
// TODO: We should introduce a new memory kind fo traps (and other side effects 
//       we only model to keep things alive).
def int_trap : Intrinsic<[], [], [IntrNoReturn, IntrCold, IntrInaccessibleMemOnly,
               IntrWriteMem]>, ClangBuiltin<"__builtin_trap">;
def int_debugtrap : Intrinsic<[]>,
                    ClangBuiltin<"__builtin_debugtrap">;
def int_ubsantrap : Intrinsic<[], [llvm_i8_ty],
                              [IntrNoReturn, IntrCold, ImmArg<ArgIndex<0>>]>;

// Return true if ubsan check is allowed.
def int_allow_ubsan_check : DefaultAttrsIntrinsic<[llvm_i1_ty], [llvm_i8_ty],
    [IntrInaccessibleMemOnly, IntrWriteMem, ImmArg<ArgIndex<0>>, NoUndef<RetIndex>]>;

// Return true if runtime check is allowed.
def int_allow_runtime_check : DefaultAttrsIntrinsic<[llvm_i1_ty], [llvm_metadata_ty],
    [IntrInaccessibleMemOnly, IntrWriteMem, NoUndef<RetIndex>]>,
    ClangBuiltin<"__builtin_allow_runtime_check">;

// Support for dynamic deoptimization (or de-specialization)
def int_experimental_deoptimize : Intrinsic<[llvm_any_ty], [llvm_vararg_ty],
                                            [Throws]>;

// Support for speculative runtime guards
def int_experimental_guard : Intrinsic<[], [llvm_i1_ty, llvm_vararg_ty],
                                       [Throws]>;

// Supports widenable conditions for guards represented as explicit branches.
def int_experimental_widenable_condition : DefaultAttrsIntrinsic<[llvm_i1_ty], [],
        [IntrInaccessibleMemOnly, IntrWillReturn, IntrSpeculatable, NoUndef<RetIndex>]>;

// NOP: calls/invokes to this intrinsic are removed by codegen
def int_donothing : DefaultAttrsIntrinsic<[], [], [IntrNoMem, IntrWillReturn]>;

// This instruction has no actual effect, though it is treated by the optimizer
// has having opaque side effects. This may be inserted into loops to ensure
// that they are not removed even if they turn out to be empty, for languages
// which specify that infinite loops must be preserved.
def int_sideeffect : DefaultAttrsIntrinsic<[], [], [IntrInaccessibleMemOnly, IntrWillReturn]>;

// The pseudoprobe intrinsic works as a place holder to the block it probes.
// Like the sideeffect intrinsic defined above, this intrinsic is treated by the
// optimizer as having opaque side effects so that it won't be get rid of or moved
// out of the block it probes.
def int_pseudoprobe : DefaultAttrsIntrinsic<[], [llvm_i64_ty, llvm_i64_ty, llvm_i32_ty, llvm_i64_ty],
                                    [IntrInaccessibleMemOnly, IntrWillReturn]>;

// Intrinsics to support half precision floating point format
let IntrProperties = [IntrNoMem, IntrWillReturn] in {
def int_convert_to_fp16   : DefaultAttrsIntrinsic<[llvm_i16_ty], [llvm_anyfloat_ty]>;
def int_convert_from_fp16 : DefaultAttrsIntrinsic<[llvm_anyfloat_ty], [llvm_i16_ty]>;
}

// Saturating floating point to integer intrinsics
let IntrProperties = [IntrNoMem, IntrSpeculatable, IntrWillReturn] in {
def int_fptoui_sat : DefaultAttrsIntrinsic<[llvm_anyint_ty], [llvm_anyfloat_ty]>;
def int_fptosi_sat : DefaultAttrsIntrinsic<[llvm_anyint_ty], [llvm_anyfloat_ty]>;
}

// Clear cache intrinsic, default to ignore (ie. emit nothing)
// maps to void __clear_cache() on supporting platforms
def int_clear_cache : Intrinsic<[], [llvm_ptr_ty, llvm_ptr_ty],
                                [], "llvm.clear_cache">;

// Intrinsic to detect whether its argument is a constant.
def int_is_constant : DefaultAttrsIntrinsic<[llvm_i1_ty], [llvm_any_ty],
                                [IntrNoMem, IntrWillReturn, IntrConvergent],
                                "llvm.is.constant">;

// Intrinsic to mask out bits of a pointer.
// First argument must be pointer or vector of pointer. This is checked by the
// verifier.
def int_ptrmask: DefaultAttrsIntrinsic<[llvm_any_ty], [LLVMMatchType<0>, llvm_anyint_ty],
                           [IntrNoMem, IntrSpeculatable, IntrWillReturn]>;

// Intrinsic to wrap a thread local variable.
def int_threadlocal_address : DefaultAttrsIntrinsic<[llvm_anyptr_ty], [LLVMMatchType<0>],
                                                    [NonNull<RetIndex>, NonNull<ArgIndex<0>>,
                                                     IntrNoMem, IntrSpeculatable, IntrWillReturn]>;

def int_experimental_stepvector : DefaultAttrsIntrinsic<[llvm_anyvector_ty],
                                                        [], [IntrNoMem]>;

//===---------------- Vector Predication Intrinsics --------------===//
// Memory Intrinsics
def int_vp_store : DefaultAttrsIntrinsic<[],
                             [ llvm_anyvector_ty,
                               llvm_anyptr_ty,
                               LLVMScalarOrSameVectorWidth<0, llvm_i1_ty>,
                               llvm_i32_ty],
                             [ NoCapture<ArgIndex<1>>, IntrNoSync, IntrWriteMem, IntrArgMemOnly, IntrWillReturn ]>;

def int_vp_load  : DefaultAttrsIntrinsic<[ llvm_anyvector_ty],
                             [ llvm_anyptr_ty,
                               LLVMScalarOrSameVectorWidth<0, llvm_i1_ty>,
                               llvm_i32_ty],
                             [ NoCapture<ArgIndex<0>>, IntrNoSync, IntrReadMem, IntrWillReturn, IntrArgMemOnly ]>;

def int_vp_gather: DefaultAttrsIntrinsic<[ llvm_anyvector_ty],
                             [ LLVMVectorOfAnyPointersToElt<0>,
                               LLVMScalarOrSameVectorWidth<0, llvm_i1_ty>,
                               llvm_i32_ty],
                             [ IntrReadMem, IntrNoSync, IntrWillReturn]>;

def int_vp_scatter: DefaultAttrsIntrinsic<[],
                             [ llvm_anyvector_ty,
                               LLVMVectorOfAnyPointersToElt<0>,
                               LLVMScalarOrSameVectorWidth<0, llvm_i1_ty>,
                               llvm_i32_ty],
                             [ IntrNoSync, IntrWillReturn ]>; // TODO allow IntrNoCapture for vectors of pointers

// Experimental strided memory accesses
def int_experimental_vp_strided_store : DefaultAttrsIntrinsic<[],
                             [ llvm_anyvector_ty,
                               llvm_anyptr_ty,
                               llvm_anyint_ty, // Stride in bytes
                               LLVMScalarOrSameVectorWidth<0, llvm_i1_ty>,
                               llvm_i32_ty],
                             [ NoCapture<ArgIndex<1>>, IntrNoSync, IntrWriteMem, IntrArgMemOnly, IntrWillReturn ]>;

def int_experimental_vp_strided_load  : DefaultAttrsIntrinsic<[llvm_anyvector_ty],
                             [ llvm_anyptr_ty,
                               llvm_anyint_ty, // Stride in bytes
                               LLVMScalarOrSameVectorWidth<0, llvm_i1_ty>,
                               llvm_i32_ty],
                             [ NoCapture<ArgIndex<0>>, IntrNoSync, IntrReadMem, IntrWillReturn, IntrArgMemOnly ]>;

// Operators
let IntrProperties = [IntrNoMem, IntrNoSync, IntrWillReturn] in {
  // Integer arithmetic
  def int_vp_add : DefaultAttrsIntrinsic<[ llvm_anyvector_ty ],
                             [ LLVMMatchType<0>,
                               LLVMMatchType<0>,
                               LLVMScalarOrSameVectorWidth<0, llvm_i1_ty>,
                               llvm_i32_ty]>;
  def int_vp_sub : DefaultAttrsIntrinsic<[ llvm_anyvector_ty ],
                             [ LLVMMatchType<0>,
                               LLVMMatchType<0>,
                               LLVMScalarOrSameVectorWidth<0, llvm_i1_ty>,
                               llvm_i32_ty]>;
  def int_vp_mul  : DefaultAttrsIntrinsic<[ llvm_anyvector_ty ],
                             [ LLVMMatchType<0>,
                               LLVMMatchType<0>,
                               LLVMScalarOrSameVectorWidth<0, llvm_i1_ty>,
                               llvm_i32_ty]>;
  def int_vp_ashr : DefaultAttrsIntrinsic<[ llvm_anyvector_ty ],
                             [ LLVMMatchType<0>,
                               LLVMMatchType<0>,
                               LLVMScalarOrSameVectorWidth<0, llvm_i1_ty>,
                               llvm_i32_ty]>;
  def int_vp_lshr : DefaultAttrsIntrinsic<[ llvm_anyvector_ty ],
                             [ LLVMMatchType<0>,
                               LLVMMatchType<0>,
                               LLVMScalarOrSameVectorWidth<0, llvm_i1_ty>,
                               llvm_i32_ty]>;
  def int_vp_shl : DefaultAttrsIntrinsic<[ llvm_anyvector_ty ],
                             [ LLVMMatchType<0>,
                               LLVMMatchType<0>,
                               LLVMScalarOrSameVectorWidth<0, llvm_i1_ty>,
                               llvm_i32_ty]>;
  def int_vp_or : DefaultAttrsIntrinsic<[ llvm_anyvector_ty ],
                             [ LLVMMatchType<0>,
                               LLVMMatchType<0>,
                               LLVMScalarOrSameVectorWidth<0, llvm_i1_ty>,
                               llvm_i32_ty]>;
  def int_vp_and : DefaultAttrsIntrinsic<[ llvm_anyvector_ty ],
                             [ LLVMMatchType<0>,
                               LLVMMatchType<0>,
                               LLVMScalarOrSameVectorWidth<0, llvm_i1_ty>,
                               llvm_i32_ty]>;
  def int_vp_xor : DefaultAttrsIntrinsic<[ llvm_anyvector_ty ],
                             [ LLVMMatchType<0>,
                               LLVMMatchType<0>,
                               LLVMScalarOrSameVectorWidth<0, llvm_i1_ty>,
                               llvm_i32_ty]>;
  def int_vp_sdiv : DefaultAttrsIntrinsic<[ llvm_anyvector_ty ],
                             [ LLVMMatchType<0>,
                               LLVMMatchType<0>,
                               LLVMScalarOrSameVectorWidth<0, llvm_i1_ty>,
                               llvm_i32_ty]>;
  def int_vp_udiv : DefaultAttrsIntrinsic<[ llvm_anyvector_ty ],
                             [ LLVMMatchType<0>,
                               LLVMMatchType<0>,
                               LLVMScalarOrSameVectorWidth<0, llvm_i1_ty>,
                               llvm_i32_ty]>;
  def int_vp_srem : DefaultAttrsIntrinsic<[ llvm_anyvector_ty ],
                             [ LLVMMatchType<0>,
                               LLVMMatchType<0>,
                               LLVMScalarOrSameVectorWidth<0, llvm_i1_ty>,
                               llvm_i32_ty]>;
  def int_vp_urem : DefaultAttrsIntrinsic<[ llvm_anyvector_ty ],
                             [ LLVMMatchType<0>,
                               LLVMMatchType<0>,
                               LLVMScalarOrSameVectorWidth<0, llvm_i1_ty>,
                               llvm_i32_ty]>;
  def int_vp_abs : DefaultAttrsIntrinsic<[ llvm_anyvector_ty ],
                             [ LLVMMatchType<0>,
                               llvm_i1_ty,
                               LLVMScalarOrSameVectorWidth<0, llvm_i1_ty>,
                               llvm_i32_ty]>;
  def int_vp_smin : DefaultAttrsIntrinsic<[ llvm_anyvector_ty ],
                             [ LLVMMatchType<0>,
                               LLVMMatchType<0>,
                               LLVMScalarOrSameVectorWidth<0, llvm_i1_ty>,
                               llvm_i32_ty]>;
  def int_vp_smax : DefaultAttrsIntrinsic<[ llvm_anyvector_ty ],
                             [ LLVMMatchType<0>,
                               LLVMMatchType<0>,
                               LLVMScalarOrSameVectorWidth<0, llvm_i1_ty>,
                               llvm_i32_ty]>;
  def int_vp_umin : DefaultAttrsIntrinsic<[ llvm_anyvector_ty ],
                             [ LLVMMatchType<0>,
                               LLVMMatchType<0>,
                               LLVMScalarOrSameVectorWidth<0, llvm_i1_ty>,
                               llvm_i32_ty]>;
  def int_vp_umax : DefaultAttrsIntrinsic<[ llvm_anyvector_ty ],
                             [ LLVMMatchType<0>,
                               LLVMMatchType<0>,
                               LLVMScalarOrSameVectorWidth<0, llvm_i1_ty>,
                               llvm_i32_ty]>;
  def int_vp_bswap : DefaultAttrsIntrinsic<[ llvm_anyvector_ty ],
                             [ LLVMMatchType<0>,
                               LLVMScalarOrSameVectorWidth<0, llvm_i1_ty>,
                               llvm_i32_ty]>;
  def int_vp_bitreverse : DefaultAttrsIntrinsic<[ llvm_anyvector_ty ],
                             [ LLVMMatchType<0>,
                               LLVMScalarOrSameVectorWidth<0, llvm_i1_ty>,
                               llvm_i32_ty]>;
  def int_vp_ctpop : DefaultAttrsIntrinsic<[ llvm_anyvector_ty ],
                             [ LLVMMatchType<0>,
                               LLVMScalarOrSameVectorWidth<0, llvm_i1_ty>,
                               llvm_i32_ty]>;
  def int_vp_fshl : DefaultAttrsIntrinsic<[ llvm_anyvector_ty ],
                             [ LLVMMatchType<0>,
                               LLVMMatchType<0>,
                               LLVMMatchType<0>,
                               LLVMScalarOrSameVectorWidth<0, llvm_i1_ty>,
                               llvm_i32_ty]>;
  def int_vp_fshr : DefaultAttrsIntrinsic<[ llvm_anyvector_ty ],
                             [ LLVMMatchType<0>,
                               LLVMMatchType<0>,
                               LLVMMatchType<0>,
                               LLVMScalarOrSameVectorWidth<0, llvm_i1_ty>,
                               llvm_i32_ty]>;
  def int_vp_sadd_sat : DefaultAttrsIntrinsic<[ llvm_anyvector_ty ],
                             [ LLVMMatchType<0>,
                               LLVMMatchType<0>,
                               LLVMScalarOrSameVectorWidth<0, llvm_i1_ty>,
                               llvm_i32_ty]>;
  def int_vp_uadd_sat : DefaultAttrsIntrinsic<[ llvm_anyvector_ty ],
                             [ LLVMMatchType<0>,
                               LLVMMatchType<0>,
                               LLVMScalarOrSameVectorWidth<0, llvm_i1_ty>,
                               llvm_i32_ty]>;
  def int_vp_ssub_sat : DefaultAttrsIntrinsic<[ llvm_anyvector_ty ],
                             [ LLVMMatchType<0>,
                               LLVMMatchType<0>,
                               LLVMScalarOrSameVectorWidth<0, llvm_i1_ty>,
                               llvm_i32_ty]>;
  def int_vp_usub_sat : DefaultAttrsIntrinsic<[ llvm_anyvector_ty ],
                             [ LLVMMatchType<0>,
                               LLVMMatchType<0>,
                               LLVMScalarOrSameVectorWidth<0, llvm_i1_ty>,
                               llvm_i32_ty]>;

  // Floating-point arithmetic
  def int_vp_fadd : DefaultAttrsIntrinsic<[ llvm_anyvector_ty ],
                             [ LLVMMatchType<0>,
                               LLVMMatchType<0>,
                               LLVMScalarOrSameVectorWidth<0, llvm_i1_ty>,
                               llvm_i32_ty]>;
  def int_vp_fsub : DefaultAttrsIntrinsic<[ llvm_anyvector_ty ],
                             [ LLVMMatchType<0>,
                               LLVMMatchType<0>,
                               LLVMScalarOrSameVectorWidth<0, llvm_i1_ty>,
                               llvm_i32_ty]>;
  def int_vp_fmul  : DefaultAttrsIntrinsic<[ llvm_anyvector_ty ],
                             [ LLVMMatchType<0>,
                               LLVMMatchType<0>,
                               LLVMScalarOrSameVectorWidth<0, llvm_i1_ty>,
                               llvm_i32_ty]>;
  def int_vp_fdiv : DefaultAttrsIntrinsic<[ llvm_anyvector_ty ],
                             [ LLVMMatchType<0>,
                               LLVMMatchType<0>,
                               LLVMScalarOrSameVectorWidth<0, llvm_i1_ty>,
                               llvm_i32_ty]>;
  def int_vp_frem : DefaultAttrsIntrinsic<[ llvm_anyvector_ty ],
                             [ LLVMMatchType<0>,
                               LLVMMatchType<0>,
                               LLVMScalarOrSameVectorWidth<0, llvm_i1_ty>,
                               llvm_i32_ty]>;
  def int_vp_fneg : DefaultAttrsIntrinsic<[ llvm_anyvector_ty ],
                             [ LLVMMatchType<0>,
                               LLVMScalarOrSameVectorWidth<0, llvm_i1_ty>,
                               llvm_i32_ty]>;
  def int_vp_fabs : DefaultAttrsIntrinsic<[ llvm_anyvector_ty ],
                             [ LLVMMatchType<0>,
                               LLVMScalarOrSameVectorWidth<0, llvm_i1_ty>,
                               llvm_i32_ty]>;
  def int_vp_sqrt : DefaultAttrsIntrinsic<[ llvm_anyvector_ty ],
                             [ LLVMMatchType<0>,
                               LLVMScalarOrSameVectorWidth<0, llvm_i1_ty>,
                               llvm_i32_ty]>;
  def int_vp_fma : DefaultAttrsIntrinsic<[ llvm_anyvector_ty ],
                             [ LLVMMatchType<0>,
                               LLVMMatchType<0>,
                               LLVMMatchType<0>,
                               LLVMScalarOrSameVectorWidth<0, llvm_i1_ty>,
                               llvm_i32_ty]>;
  def int_vp_fmuladd : DefaultAttrsIntrinsic<[ llvm_anyvector_ty ],
                             [ LLVMMatchType<0>,
                               LLVMMatchType<0>,
                               LLVMMatchType<0>,
                               LLVMScalarOrSameVectorWidth<0, llvm_i1_ty>,
                               llvm_i32_ty]>;
  def int_vp_minnum : DefaultAttrsIntrinsic<[ llvm_anyvector_ty ],
                             [ LLVMMatchType<0>,
                               LLVMMatchType<0>,
                               LLVMScalarOrSameVectorWidth<0, llvm_i1_ty>,
                               llvm_i32_ty]>;
  def int_vp_maxnum : DefaultAttrsIntrinsic<[ llvm_anyvector_ty ],
                             [ LLVMMatchType<0>,
                               LLVMMatchType<0>,
                               LLVMScalarOrSameVectorWidth<0, llvm_i1_ty>,
                               llvm_i32_ty]>;
  def int_vp_minimum : DefaultAttrsIntrinsic<[ llvm_anyvector_ty ],
                             [ LLVMMatchType<0>,
                               LLVMMatchType<0>,
                               LLVMScalarOrSameVectorWidth<0, llvm_i1_ty>,
                               llvm_i32_ty]>;
  def int_vp_maximum : DefaultAttrsIntrinsic<[ llvm_anyvector_ty ],
                             [ LLVMMatchType<0>,
                               LLVMMatchType<0>,
                               LLVMScalarOrSameVectorWidth<0, llvm_i1_ty>,
                               llvm_i32_ty]>;
  def int_vp_copysign : DefaultAttrsIntrinsic<[ llvm_anyvector_ty ],
                             [ LLVMMatchType<0>,
                               LLVMMatchType<0>,
                               LLVMScalarOrSameVectorWidth<0, llvm_i1_ty>,
                               llvm_i32_ty]>;
  def int_vp_ceil : DefaultAttrsIntrinsic<[ llvm_anyvector_ty ],
                             [ LLVMMatchType<0>,
                               LLVMScalarOrSameVectorWidth<0, llvm_i1_ty>,
                               llvm_i32_ty]>;
  def int_vp_floor : DefaultAttrsIntrinsic<[ llvm_anyvector_ty ],
                             [ LLVMMatchType<0>,
                               LLVMScalarOrSameVectorWidth<0, llvm_i1_ty>,
                               llvm_i32_ty]>;
  def int_vp_round : DefaultAttrsIntrinsic<[ llvm_anyvector_ty ],
                             [ LLVMMatchType<0>,
                               LLVMScalarOrSameVectorWidth<0, llvm_i1_ty>,
                               llvm_i32_ty]>;
  def int_vp_roundeven : DefaultAttrsIntrinsic<[ llvm_anyvector_ty ],
                             [ LLVMMatchType<0>,
                               LLVMScalarOrSameVectorWidth<0, llvm_i1_ty>,
                               llvm_i32_ty]>;
  def int_vp_roundtozero : DefaultAttrsIntrinsic<[ llvm_anyvector_ty ],
                             [ LLVMMatchType<0>,
                               LLVMScalarOrSameVectorWidth<0, llvm_i1_ty>,
                               llvm_i32_ty]>;
  def int_vp_rint : DefaultAttrsIntrinsic<[ llvm_anyvector_ty ],
                             [ LLVMMatchType<0>,
                               LLVMScalarOrSameVectorWidth<0, llvm_i1_ty>,
                               llvm_i32_ty]>;
  def int_vp_nearbyint : DefaultAttrsIntrinsic<[ llvm_anyvector_ty ],
                             [ LLVMMatchType<0>,
                               LLVMScalarOrSameVectorWidth<0, llvm_i1_ty>,
                               llvm_i32_ty]>;
  def int_vp_lrint : DefaultAttrsIntrinsic<[ llvm_anyvector_ty ],
                             [ llvm_anyvector_ty,
                               LLVMScalarOrSameVectorWidth<0, llvm_i1_ty>,
                               llvm_i32_ty]>;
  def int_vp_llrint : DefaultAttrsIntrinsic<[ llvm_anyvector_ty ],
                             [ llvm_anyvector_ty,
                               LLVMScalarOrSameVectorWidth<0, llvm_i1_ty>,
                               llvm_i32_ty]>;

  // Casts
  def int_vp_trunc : DefaultAttrsIntrinsic<[ llvm_anyvector_ty ],
                             [ llvm_anyvector_ty,
                               LLVMScalarOrSameVectorWidth<0, llvm_i1_ty>,
                               llvm_i32_ty]>;
  def int_vp_zext : DefaultAttrsIntrinsic<[ llvm_anyvector_ty ],
                             [ llvm_anyvector_ty,
                               LLVMScalarOrSameVectorWidth<0, llvm_i1_ty>,
                               llvm_i32_ty]>;
  def int_vp_sext : DefaultAttrsIntrinsic<[ llvm_anyvector_ty ],
                             [ llvm_anyvector_ty,
                               LLVMScalarOrSameVectorWidth<0, llvm_i1_ty>,
                               llvm_i32_ty]>;
  def int_vp_fptrunc : DefaultAttrsIntrinsic<[ llvm_anyvector_ty ],
                             [ llvm_anyvector_ty,
                               LLVMScalarOrSameVectorWidth<0, llvm_i1_ty>,
                               llvm_i32_ty]>;
  def int_vp_fpext : DefaultAttrsIntrinsic<[ llvm_anyvector_ty ],
                             [ llvm_anyvector_ty,
                               LLVMScalarOrSameVectorWidth<0, llvm_i1_ty>,
                               llvm_i32_ty]>;
  def int_vp_fptoui : DefaultAttrsIntrinsic<[ llvm_anyvector_ty ],
                             [ llvm_anyvector_ty,
                               LLVMScalarOrSameVectorWidth<0, llvm_i1_ty>,
                               llvm_i32_ty]>;
  def int_vp_fptosi : DefaultAttrsIntrinsic<[ llvm_anyvector_ty ],
                             [ llvm_anyvector_ty,
                               LLVMScalarOrSameVectorWidth<0, llvm_i1_ty>,
                               llvm_i32_ty]>;
  def int_vp_uitofp : DefaultAttrsIntrinsic<[ llvm_anyvector_ty ],
                             [ llvm_anyvector_ty,
                               LLVMScalarOrSameVectorWidth<0, llvm_i1_ty>,
                               llvm_i32_ty]>;
  def int_vp_sitofp : DefaultAttrsIntrinsic<[ llvm_anyvector_ty ],
                             [ llvm_anyvector_ty,
                               LLVMScalarOrSameVectorWidth<0, llvm_i1_ty>,
                               llvm_i32_ty]>;
  def int_vp_ptrtoint : DefaultAttrsIntrinsic<[ llvm_anyvector_ty ],
                             [ llvm_anyvector_ty,
                               LLVMScalarOrSameVectorWidth<0, llvm_i1_ty>,
                               llvm_i32_ty]>;
  def int_vp_inttoptr : DefaultAttrsIntrinsic<[ llvm_anyvector_ty ],
                             [ llvm_anyvector_ty,
                               LLVMScalarOrSameVectorWidth<0, llvm_i1_ty>,
                               llvm_i32_ty]>;
  // Shuffles
  def int_vp_select : DefaultAttrsIntrinsic<[ llvm_anyvector_ty ],
                             [ LLVMScalarOrSameVectorWidth<0, llvm_i1_ty>,
                               LLVMMatchType<0>,
                               LLVMMatchType<0>,
                               llvm_i32_ty]>;
  def int_vp_merge : DefaultAttrsIntrinsic<[ llvm_anyvector_ty ],
                             [ LLVMScalarOrSameVectorWidth<0, llvm_i1_ty>,
                               LLVMMatchType<0>,
                               LLVMMatchType<0>,
                               llvm_i32_ty]>;

  // Comparisons
  def int_vp_fcmp : DefaultAttrsIntrinsic<[ LLVMScalarOrSameVectorWidth<0, llvm_i1_ty> ],
                             [ llvm_anyvector_ty,
                               LLVMMatchType<0>,
                               llvm_metadata_ty,
                               LLVMScalarOrSameVectorWidth<0, llvm_i1_ty>,
                               llvm_i32_ty]>;
  def int_vp_icmp : DefaultAttrsIntrinsic<[ LLVMScalarOrSameVectorWidth<0, llvm_i1_ty> ],
                             [ llvm_anyvector_ty,
                               LLVMMatchType<0>,
                               llvm_metadata_ty,
                               LLVMScalarOrSameVectorWidth<0, llvm_i1_ty>,
                               llvm_i32_ty]>;

  // Reductions
  def int_vp_reduce_fadd : DefaultAttrsIntrinsic<[LLVMVectorElementType<0>],
                             [ LLVMVectorElementType<0>,
                               llvm_anyvector_ty,
                               LLVMScalarOrSameVectorWidth<0, llvm_i1_ty>,
                               llvm_i32_ty]>;
  def int_vp_reduce_fmul : DefaultAttrsIntrinsic<[LLVMVectorElementType<0>],
                             [ LLVMVectorElementType<0>,
                               llvm_anyvector_ty,
                               LLVMScalarOrSameVectorWidth<0, llvm_i1_ty>,
                               llvm_i32_ty]>;
  def int_vp_reduce_add  : DefaultAttrsIntrinsic<[LLVMVectorElementType<0>],
                             [ LLVMVectorElementType<0>,
                               llvm_anyvector_ty,
                               LLVMScalarOrSameVectorWidth<0, llvm_i1_ty>,
                               llvm_i32_ty]>;
  def int_vp_reduce_mul : DefaultAttrsIntrinsic<[LLVMVectorElementType<0>],
                             [ LLVMVectorElementType<0>,
                               llvm_anyvector_ty,
                               LLVMScalarOrSameVectorWidth<0, llvm_i1_ty>,
                               llvm_i32_ty]>;
  def int_vp_reduce_and : DefaultAttrsIntrinsic<[LLVMVectorElementType<0>],
                             [ LLVMVectorElementType<0>,
                               llvm_anyvector_ty,
                               LLVMScalarOrSameVectorWidth<0, llvm_i1_ty>,
                               llvm_i32_ty]>;
  def int_vp_reduce_or : DefaultAttrsIntrinsic<[LLVMVectorElementType<0>],
                             [ LLVMVectorElementType<0>,
                               llvm_anyvector_ty,
                               LLVMScalarOrSameVectorWidth<0, llvm_i1_ty>,
                               llvm_i32_ty]>;
  def int_vp_reduce_xor : DefaultAttrsIntrinsic<[LLVMVectorElementType<0>],
                             [ LLVMVectorElementType<0>,
                               llvm_anyvector_ty,
                               LLVMScalarOrSameVectorWidth<0, llvm_i1_ty>,
                               llvm_i32_ty]>;
  def int_vp_reduce_smax : DefaultAttrsIntrinsic<[LLVMVectorElementType<0>],
                             [ LLVMVectorElementType<0>,
                               llvm_anyvector_ty,
                               LLVMScalarOrSameVectorWidth<0, llvm_i1_ty>,
                               llvm_i32_ty]>;
  def int_vp_reduce_smin : DefaultAttrsIntrinsic<[LLVMVectorElementType<0>],
                             [ LLVMVectorElementType<0>,
                               llvm_anyvector_ty,
                               LLVMScalarOrSameVectorWidth<0, llvm_i1_ty>,
                               llvm_i32_ty]>;
  def int_vp_reduce_umax : DefaultAttrsIntrinsic<[LLVMVectorElementType<0>],
                             [ LLVMVectorElementType<0>,
                               llvm_anyvector_ty,
                               LLVMScalarOrSameVectorWidth<0, llvm_i1_ty>,
                               llvm_i32_ty]>;
  def int_vp_reduce_umin : DefaultAttrsIntrinsic<[LLVMVectorElementType<0>],
                             [ LLVMVectorElementType<0>,
                               llvm_anyvector_ty,
                               LLVMScalarOrSameVectorWidth<0, llvm_i1_ty>,
                               llvm_i32_ty]>;
  def int_vp_reduce_fmax : DefaultAttrsIntrinsic<[LLVMVectorElementType<0>],
                             [ LLVMVectorElementType<0>,
                               llvm_anyvector_ty,
                               LLVMScalarOrSameVectorWidth<0, llvm_i1_ty>,
                               llvm_i32_ty]>;
  def int_vp_reduce_fmin : DefaultAttrsIntrinsic<[LLVMVectorElementType<0>],
                             [ LLVMVectorElementType<0>,
                               llvm_anyvector_ty,
                               LLVMScalarOrSameVectorWidth<0, llvm_i1_ty>,
                               llvm_i32_ty]>;
}

let IntrProperties = [IntrNoMem, IntrNoSync, IntrWillReturn, ImmArg<ArgIndex<1>>] in {
  def int_vp_ctlz : DefaultAttrsIntrinsic<[ llvm_anyvector_ty ],
                             [ LLVMMatchType<0>,
                               llvm_i1_ty,
                               LLVMScalarOrSameVectorWidth<0, llvm_i1_ty>,
                               llvm_i32_ty]>;
  def int_vp_cttz : DefaultAttrsIntrinsic<[ llvm_anyvector_ty ],
                             [ LLVMMatchType<0>,
                               llvm_i1_ty,
                               LLVMScalarOrSameVectorWidth<0, llvm_i1_ty>,
                               llvm_i32_ty]>;
}

def int_get_active_lane_mask:
  DefaultAttrsIntrinsic<[llvm_anyvector_ty],
            [llvm_anyint_ty, LLVMMatchType<1>],
            [IntrNoMem, IntrNoSync, IntrWillReturn]>;

def int_experimental_get_vector_length:
  DefaultAttrsIntrinsic<[llvm_i32_ty],
                        [llvm_anyint_ty, llvm_i32_ty, llvm_i1_ty],
                        [IntrNoMem, IntrNoSync, IntrWillReturn,
                         ImmArg<ArgIndex<1>>, ImmArg<ArgIndex<2>>]>;

def int_experimental_cttz_elts:
  DefaultAttrsIntrinsic<[llvm_anyint_ty],
            [llvm_anyvector_ty, llvm_i1_ty],
            [IntrNoMem, IntrNoSync, IntrWillReturn, ImmArg<ArgIndex<1>>]>;

def int_experimental_vp_splice:
  DefaultAttrsIntrinsic<[llvm_anyvector_ty],
            [LLVMMatchType<0>,
             LLVMMatchType<0>,
             llvm_i32_ty,
             LLVMScalarOrSameVectorWidth<0, llvm_i1_ty>,
             llvm_i32_ty, llvm_i32_ty],
            [IntrNoMem, ImmArg<ArgIndex<2>>]>;

def int_experimental_vp_reverse:
  DefaultAttrsIntrinsic<[llvm_anyvector_ty],
                        [LLVMMatchType<0>,
                         LLVMScalarOrSameVectorWidth<0, llvm_i1_ty>,
                         llvm_i32_ty],
                        [IntrNoMem]>;

def int_vp_is_fpclass:
      DefaultAttrsIntrinsic<[ LLVMScalarOrSameVectorWidth<0, llvm_i1_ty>],
                              [ llvm_anyvector_ty,
                                llvm_i32_ty,
                                LLVMScalarOrSameVectorWidth<0, llvm_i1_ty>,
                                llvm_i32_ty],
                              [IntrNoMem, IntrSpeculatable, ImmArg<ArgIndex<1>>]>;

//===-------------------------- Masked Intrinsics -------------------------===//
//
def int_masked_load:
  DefaultAttrsIntrinsic<[llvm_anyvector_ty],
            [llvm_anyptr_ty, llvm_i32_ty,
             LLVMScalarOrSameVectorWidth<0, llvm_i1_ty>, LLVMMatchType<0>],
            [IntrReadMem, IntrArgMemOnly, IntrWillReturn, ImmArg<ArgIndex<1>>,
             NoCapture<ArgIndex<0>>]>;

def int_masked_store:
  DefaultAttrsIntrinsic<[],
            [llvm_anyvector_ty, llvm_anyptr_ty,
             llvm_i32_ty, LLVMScalarOrSameVectorWidth<0, llvm_i1_ty>],
            [IntrWriteMem, IntrArgMemOnly, IntrWillReturn,
             ImmArg<ArgIndex<2>>, NoCapture<ArgIndex<1>>]>;

def int_masked_gather:
  DefaultAttrsIntrinsic<[llvm_anyvector_ty],
            [LLVMVectorOfAnyPointersToElt<0>, llvm_i32_ty,
             LLVMScalarOrSameVectorWidth<0, llvm_i1_ty>, LLVMMatchType<0>],
            [IntrReadMem, IntrWillReturn, ImmArg<ArgIndex<1>>]>;

def int_masked_scatter:
  DefaultAttrsIntrinsic<[],
            [llvm_anyvector_ty, LLVMVectorOfAnyPointersToElt<0>, llvm_i32_ty,
             LLVMScalarOrSameVectorWidth<0, llvm_i1_ty>],
            [IntrWriteMem, IntrWillReturn, ImmArg<ArgIndex<2>>]>;

def int_masked_expandload:
  DefaultAttrsIntrinsic<[llvm_anyvector_ty],
            [llvm_ptr_ty, LLVMScalarOrSameVectorWidth<0, llvm_i1_ty>,
             LLVMMatchType<0>],
            [IntrReadMem, IntrWillReturn, NoCapture<ArgIndex<0>>]>;

def int_masked_compressstore:
  DefaultAttrsIntrinsic<[],
            [llvm_anyvector_ty, llvm_ptr_ty,
             LLVMScalarOrSameVectorWidth<0, llvm_i1_ty>],
            [IntrWriteMem, IntrArgMemOnly, IntrWillReturn,
             NoCapture<ArgIndex<1>>]>;

// Test whether a pointer is associated with a type metadata identifier.
def int_type_test : DefaultAttrsIntrinsic<[llvm_i1_ty], [llvm_ptr_ty, llvm_metadata_ty],
                              [IntrNoMem, IntrWillReturn, IntrSpeculatable]>;

// Safely loads a function pointer from a virtual table pointer using type metadata.
def int_type_checked_load : DefaultAttrsIntrinsic<[llvm_ptr_ty, llvm_i1_ty],
                                      [llvm_ptr_ty, llvm_i32_ty, llvm_metadata_ty],
                                      [IntrNoMem, IntrWillReturn]>;

// Safely loads a relative function pointer from a virtual table pointer using type metadata.
def int_type_checked_load_relative : DefaultAttrsIntrinsic<[llvm_ptr_ty, llvm_i1_ty],
                                      [llvm_ptr_ty, llvm_i32_ty, llvm_metadata_ty],
                                      [IntrNoMem, IntrWillReturn]>;

// Test whether a pointer is associated with a type metadata identifier. Used
// for public visibility classes that may later be refined to private
// visibility.
def int_public_type_test : DefaultAttrsIntrinsic<[llvm_i1_ty], [llvm_ptr_ty, llvm_metadata_ty],
                              [IntrNoMem, IntrWillReturn, IntrSpeculatable]>;

// Create a branch funnel that implements an indirect call to a limited set of
// callees. This needs to be a musttail call.
def int_icall_branch_funnel : DefaultAttrsIntrinsic<[], [llvm_vararg_ty], []>;

def int_load_relative: DefaultAttrsIntrinsic<[llvm_ptr_ty], [llvm_ptr_ty, llvm_anyint_ty],
                                 [IntrReadMem, IntrArgMemOnly]>;

def int_asan_check_memaccess :
  Intrinsic<[],[llvm_ptr_ty, llvm_i32_ty], [ImmArg<ArgIndex<1>>]>;

def int_hwasan_check_memaccess :
  Intrinsic<[], [llvm_ptr_ty, llvm_ptr_ty, llvm_i32_ty],
            [ImmArg<ArgIndex<2>>]>;
def int_hwasan_check_memaccess_shortgranules :
  Intrinsic<[], [llvm_ptr_ty, llvm_ptr_ty, llvm_i32_ty],
            [ImmArg<ArgIndex<2>>]>;

// Xray intrinsics
//===----------------------------------------------------------------------===//
// Custom event logging for x-ray.
// Takes a pointer to a string and the length of the string.
def int_xray_customevent : Intrinsic<[], [llvm_ptr_ty, llvm_i64_ty],
                                     [IntrWriteMem, NoCapture<ArgIndex<0>>,
                                      ReadOnly<ArgIndex<0>>]>;
// Typed event logging for x-ray.
// Takes a numeric type tag, a pointer to a string and the length of the string.
def int_xray_typedevent : Intrinsic<[], [llvm_i64_ty, llvm_ptr_ty, llvm_i64_ty],
                                        [IntrWriteMem, NoCapture<ArgIndex<1>>,
                                         ReadOnly<ArgIndex<1>>]>;
//===----------------------------------------------------------------------===//

//===------ Memory intrinsics with element-wise atomicity guarantees ------===//
//

// @llvm.memcpy.element.unordered.atomic.*(dest, src, length, elementsize)
def int_memcpy_element_unordered_atomic
    : Intrinsic<[],
                [llvm_anyptr_ty, llvm_anyptr_ty, llvm_anyint_ty, llvm_i32_ty],
                [IntrArgMemOnly, IntrWillReturn, IntrNoSync,
                 NoCapture<ArgIndex<0>>, NoCapture<ArgIndex<1>>,
                 WriteOnly<ArgIndex<0>>, ReadOnly<ArgIndex<1>>,
                 ImmArg<ArgIndex<3>>]>;

// @llvm.memmove.element.unordered.atomic.*(dest, src, length, elementsize)
def int_memmove_element_unordered_atomic
    : Intrinsic<[],
                [llvm_anyptr_ty, llvm_anyptr_ty, llvm_anyint_ty, llvm_i32_ty],
                [IntrArgMemOnly, IntrWillReturn, IntrNoSync,
                 NoCapture<ArgIndex<0>>, NoCapture<ArgIndex<1>>,
                 WriteOnly<ArgIndex<0>>, ReadOnly<ArgIndex<1>>,
                 ImmArg<ArgIndex<3>>]>;

// @llvm.memset.element.unordered.atomic.*(dest, value, length, elementsize)
def int_memset_element_unordered_atomic
    : Intrinsic<[], [llvm_anyptr_ty, llvm_i8_ty, llvm_anyint_ty, llvm_i32_ty],
                [IntrWriteMem, IntrArgMemOnly, IntrWillReturn, IntrNoSync,
                 NoCapture<ArgIndex<0>>, WriteOnly<ArgIndex<0>>,
                 ImmArg<ArgIndex<3>>]>;

//===------------------------ Reduction Intrinsics ------------------------===//
//
let IntrProperties = [IntrNoMem, IntrSpeculatable] in {

  def int_vector_reduce_fadd : DefaultAttrsIntrinsic<[LLVMVectorElementType<0>],
                                         [LLVMVectorElementType<0>,
                                          llvm_anyvector_ty]>;
  def int_vector_reduce_fmul : DefaultAttrsIntrinsic<[LLVMVectorElementType<0>],
                                         [LLVMVectorElementType<0>,
                                          llvm_anyvector_ty]>;
  def int_vector_reduce_add : DefaultAttrsIntrinsic<[LLVMVectorElementType<0>],
                                        [llvm_anyvector_ty]>;
  def int_vector_reduce_mul : DefaultAttrsIntrinsic<[LLVMVectorElementType<0>],
                                        [llvm_anyvector_ty]>;
  def int_vector_reduce_and : DefaultAttrsIntrinsic<[LLVMVectorElementType<0>],
                                        [llvm_anyvector_ty]>;
  def int_vector_reduce_or : DefaultAttrsIntrinsic<[LLVMVectorElementType<0>],
                                       [llvm_anyvector_ty]>;
  def int_vector_reduce_xor : DefaultAttrsIntrinsic<[LLVMVectorElementType<0>],
                                        [llvm_anyvector_ty]>;
  def int_vector_reduce_smax : DefaultAttrsIntrinsic<[LLVMVectorElementType<0>],
                                         [llvm_anyvector_ty]>;
  def int_vector_reduce_smin : DefaultAttrsIntrinsic<[LLVMVectorElementType<0>],
                                         [llvm_anyvector_ty]>;
  def int_vector_reduce_umax : DefaultAttrsIntrinsic<[LLVMVectorElementType<0>],
                                         [llvm_anyvector_ty]>;
  def int_vector_reduce_umin : DefaultAttrsIntrinsic<[LLVMVectorElementType<0>],
                                         [llvm_anyvector_ty]>;
  def int_vector_reduce_fmax : DefaultAttrsIntrinsic<[LLVMVectorElementType<0>],
                                         [llvm_anyvector_ty]>;
  def int_vector_reduce_fmin : DefaultAttrsIntrinsic<[LLVMVectorElementType<0>],
                                         [llvm_anyvector_ty]>;
  def int_vector_reduce_fminimum: DefaultAttrsIntrinsic<[LLVMVectorElementType<0>],
                                         [llvm_anyvector_ty]>;
  def int_vector_reduce_fmaximum: DefaultAttrsIntrinsic<[LLVMVectorElementType<0>],
                                         [llvm_anyvector_ty]>;
}

//===----- Matrix intrinsics ---------------------------------------------===//

def int_matrix_transpose
  : DefaultAttrsIntrinsic<[llvm_anyvector_ty],
              [LLVMMatchType<0>, llvm_i32_ty, llvm_i32_ty],
              [ IntrNoSync, IntrWillReturn, IntrNoMem, IntrSpeculatable, ImmArg<ArgIndex<1>>,
               ImmArg<ArgIndex<2>>]>;

def int_matrix_multiply
  : DefaultAttrsIntrinsic<[llvm_anyvector_ty],
              [llvm_anyvector_ty, llvm_anyvector_ty, llvm_i32_ty, llvm_i32_ty,
               llvm_i32_ty],
              [IntrNoSync, IntrWillReturn, IntrNoMem, IntrSpeculatable, ImmArg<ArgIndex<2>>,
               ImmArg<ArgIndex<3>>, ImmArg<ArgIndex<4>>]>;

def int_matrix_column_major_load
  : DefaultAttrsIntrinsic<[llvm_anyvector_ty],
              [llvm_ptr_ty, llvm_anyint_ty, llvm_i1_ty,
               llvm_i32_ty, llvm_i32_ty],
              [IntrNoSync, IntrWillReturn, IntrArgMemOnly, IntrReadMem,
               NoCapture<ArgIndex<0>>, ImmArg<ArgIndex<2>>, ImmArg<ArgIndex<3>>,
               ImmArg<ArgIndex<4>>]>;

def int_matrix_column_major_store
  : DefaultAttrsIntrinsic<[],
              [llvm_anyvector_ty, llvm_ptr_ty,
               llvm_anyint_ty, llvm_i1_ty, llvm_i32_ty, llvm_i32_ty],
              [IntrNoSync, IntrWillReturn, IntrArgMemOnly, IntrWriteMem,
               WriteOnly<ArgIndex<1>>, NoCapture<ArgIndex<1>>,
               ImmArg<ArgIndex<3>>, ImmArg<ArgIndex<4>>, ImmArg<ArgIndex<5>>]>;

//===---------- Intrinsics to control hardware supported loops ----------===//

// Specify that the value given is the number of iterations that the next loop
// will execute.
def int_set_loop_iterations :
  DefaultAttrsIntrinsic<[], [llvm_anyint_ty], [IntrNoDuplicate]>;

// Same as the above, but produces a value (the same as the input operand) to
// be fed into the loop.
def int_start_loop_iterations :
  DefaultAttrsIntrinsic<[llvm_anyint_ty], [LLVMMatchType<0>], [IntrNoDuplicate]>;

// Specify that the value given is the number of iterations that the next loop
// will execute. Also test that the given count is not zero, allowing it to
// control entry to a 'while' loop.
def int_test_set_loop_iterations :
  DefaultAttrsIntrinsic<[llvm_i1_ty], [llvm_anyint_ty], [IntrNoDuplicate]>;

// Same as the above, but produces an extra value (the same as the input
// operand) to be fed into the loop.
def int_test_start_loop_iterations :
  DefaultAttrsIntrinsic<[llvm_anyint_ty, llvm_i1_ty], [LLVMMatchType<0>],
                        [IntrNoDuplicate]>;

// Decrement loop counter by the given argument. Return false if the loop
// should exit.
def int_loop_decrement :
  DefaultAttrsIntrinsic<[llvm_i1_ty], [llvm_anyint_ty], [IntrNoDuplicate]>;

// Decrement the first operand (the loop counter) by the second operand (the
// maximum number of elements processed in an iteration). Return the remaining
// number of iterations still to be executed. This is effectively a sub which
// can be used with a phi, icmp and br to control the number of iterations
// executed, as usual. Any optimisations are allowed to treat it is a sub, and
// it's scevable, so it's the backends responsibility to handle cases where it
// may be optimised.
def int_loop_decrement_reg :
  DefaultAttrsIntrinsic<[llvm_anyint_ty],
            [LLVMMatchType<0>, LLVMMatchType<0>], [IntrNoDuplicate]>;

//===----- Intrinsics that are used to provide predicate information -----===//

def int_ssa_copy : DefaultAttrsIntrinsic<[llvm_any_ty], [LLVMMatchType<0>],
                             [IntrNoMem, Returned<ArgIndex<0>>]>;

//===------- Intrinsics that are used to preserve debug information -------===//

def int_preserve_array_access_index : DefaultAttrsIntrinsic<[llvm_anyptr_ty],
                                                [llvm_anyptr_ty, llvm_i32_ty,
                                                 llvm_i32_ty],
                                                [IntrNoMem,
                                                 ImmArg<ArgIndex<1>>,
                                                 ImmArg<ArgIndex<2>>]>;
def int_preserve_union_access_index : DefaultAttrsIntrinsic<[llvm_anyptr_ty],
                                                [llvm_anyptr_ty, llvm_i32_ty],
                                                [IntrNoMem,
                                                 ImmArg<ArgIndex<1>>]>;
def int_preserve_struct_access_index : DefaultAttrsIntrinsic<[llvm_anyptr_ty],
                                                 [llvm_anyptr_ty, llvm_i32_ty,
                                                  llvm_i32_ty],
                                                 [IntrNoMem,
                                                  ImmArg<ArgIndex<1>>,
                                                  ImmArg<ArgIndex<2>>]>;
def int_preserve_static_offset : DefaultAttrsIntrinsic<[llvm_ptr_ty],
                                                       [llvm_ptr_ty],
                                                       [IntrNoMem, IntrSpeculatable,
                                                        ReadNone <ArgIndex<0>>]>;

//===------------ Intrinsics to perform common vector shuffles ------------===//

def int_experimental_vector_reverse : DefaultAttrsIntrinsic<[llvm_anyvector_ty],
                                                            [LLVMMatchType<0>],
                                                            [IntrNoMem]>;

def int_experimental_vector_splice : DefaultAttrsIntrinsic<[llvm_anyvector_ty],
                                                           [LLVMMatchType<0>,
                                                            LLVMMatchType<0>,
                                                            llvm_i32_ty],
                                                           [IntrNoMem, ImmArg<ArgIndex<2>>]>;

//===---------- Intrinsics to query properties of scalable vectors --------===//
def int_vscale : DefaultAttrsIntrinsic<[llvm_anyint_ty], [], [IntrNoMem]>;

//===---------- Intrinsics to perform subvector insertion/extraction ------===//
def int_vector_insert : DefaultAttrsIntrinsic<[llvm_anyvector_ty],
                                              [LLVMMatchType<0>, llvm_anyvector_ty, llvm_i64_ty],
                                              [IntrNoMem, IntrSpeculatable, ImmArg<ArgIndex<2>>]>;

def int_vector_extract : DefaultAttrsIntrinsic<[llvm_anyvector_ty],
                                               [llvm_anyvector_ty, llvm_i64_ty],
                                               [IntrNoMem, IntrSpeculatable, ImmArg<ArgIndex<1>>]>;


def int_experimental_vector_interleave2   : DefaultAttrsIntrinsic<[llvm_anyvector_ty],
                                                                  [LLVMHalfElementsVectorType<0>,
                                                                   LLVMHalfElementsVectorType<0>],
                                                                  [IntrNoMem]>;

def int_experimental_vector_deinterleave2 : DefaultAttrsIntrinsic<[LLVMHalfElementsVectorType<0>,
                                                                   LLVMHalfElementsVectorType<0>],
                                                                  [llvm_anyvector_ty],
                                                                  [IntrNoMem]>;

//===----------------- Pointer Authentication Intrinsics ------------------===//
//

// Sign an unauthenticated pointer using the specified key and discriminator,
// passed in that order.
// Returns the first argument, with some known bits replaced with a signature.
def int_ptrauth_sign :
  DefaultAttrsIntrinsic<[llvm_i64_ty], [llvm_i64_ty, llvm_i32_ty, llvm_i64_ty],
                        [IntrNoMem, ImmArg<ArgIndex<1>>]>;

// Authenticate a signed pointer, using the specified key and discriminator.
// Returns the first argument, with the signature bits removed.
// The signature must be valid.
def int_ptrauth_auth : Intrinsic<[llvm_i64_ty],
                                 [llvm_i64_ty, llvm_i32_ty, llvm_i64_ty],
                                 [IntrNoMem,ImmArg<ArgIndex<1>>]>;

// Authenticate a signed pointer and resign it.
// The second (key) and third (discriminator) arguments specify the signing
// schema used for authenticating.
// The fourth and fifth arguments specify the schema used for signing.
// The signature must be valid.
// This is a combined form of @llvm.ptrauth.sign and @llvm.ptrauth.auth, with
// an additional integrity guarantee on the intermediate value.
def int_ptrauth_resign : Intrinsic<[llvm_i64_ty],
                                   [llvm_i64_ty, llvm_i32_ty, llvm_i64_ty,
                                    llvm_i32_ty, llvm_i64_ty],
                                   [IntrNoMem, ImmArg<ArgIndex<1>>,
                                    ImmArg<ArgIndex<3>>]>;

// Strip the embedded signature out of a signed pointer.
// The second argument specifies the key.
// This behaves like @llvm.ptrauth.auth, but doesn't require the signature to
// be valid.
def int_ptrauth_strip :
  DefaultAttrsIntrinsic<[llvm_i64_ty], [llvm_i64_ty, llvm_i32_ty],
                        [IntrNoMem, ImmArg<ArgIndex<1>>]>;

// Blend a small integer discriminator with an address discriminator, producing
// a new discriminator value.
def int_ptrauth_blend :
  DefaultAttrsIntrinsic<[llvm_i64_ty], [llvm_i64_ty, llvm_i64_ty], [IntrNoMem]>;

// Compute the signature of a value, using a given discriminator.
// This differs from @llvm.ptrauth.sign in that it doesn't embed the computed
// signature in the pointer, but instead returns the signature as a value.
// That allows it to be used to sign non-pointer data: in that sense, it is
// generic.  There is no generic @llvm.ptrauth.auth: instead, the signature
// can be computed using @llvm.ptrauth.sign_generic, and compared with icmp.
def int_ptrauth_sign_generic :
  DefaultAttrsIntrinsic<[llvm_i64_ty], [llvm_i64_ty, llvm_i64_ty], [IntrNoMem]>;

//===----------------------------------------------------------------------===//
//===------- Convergence Intrinsics ---------------------------------------===//

def int_experimental_convergence_entry
  : DefaultAttrsIntrinsic<[llvm_token_ty], [], [IntrNoMem, IntrConvergent]>;
def int_experimental_convergence_anchor
  : DefaultAttrsIntrinsic<[llvm_token_ty], [], [IntrNoMem, IntrConvergent]>;
def int_experimental_convergence_loop
  : DefaultAttrsIntrinsic<[llvm_token_ty], [], [IntrNoMem, IntrConvergent]>;

//===----------------------------------------------------------------------===//
// Target-specific intrinsics
//===----------------------------------------------------------------------===//

include "llvm/IR/IntrinsicsPowerPC.td"
include "llvm/IR/IntrinsicsX86.td"
include "llvm/IR/IntrinsicsARM.td"
include "llvm/IR/IntrinsicsAArch64.td"
include "llvm/IR/IntrinsicsAIE.td"
include "llvm/IR/IntrinsicsAIE2.td"
include "llvm/IR/IntrinsicsXCore.td"
include "llvm/IR/IntrinsicsHexagon.td"
include "llvm/IR/IntrinsicsNVVM.td"
include "llvm/IR/IntrinsicsMips.td"
include "llvm/IR/IntrinsicsAMDGPU.td"
include "llvm/IR/IntrinsicsBPF.td"
include "llvm/IR/IntrinsicsSystemZ.td"
include "llvm/IR/IntrinsicsWebAssembly.td"
include "llvm/IR/IntrinsicsRISCV.td"
include "llvm/IR/IntrinsicsSPIRV.td"
include "llvm/IR/IntrinsicsVE.td"
include "llvm/IR/IntrinsicsDirectX.td"
include "llvm/IR/IntrinsicsLoongArch.td"

#endif // TEST_INTRINSICS_SUPPRESS_DEFS<|MERGE_RESOLUTION|>--- conflicted
+++ resolved
@@ -321,13 +321,10 @@
 def IIT_I2 : IIT_Int<2, 57>;
 def IIT_I4 : IIT_Int<4, 58>;
 def IIT_AARCH64_SVCOUNT : IIT_VT<aarch64svcount, 59>;
-<<<<<<< HEAD
-def IIT_I20 : IIT_Int<20, 60>;
-def IIT_I48 : IIT_Int<48, 61>;
-=======
 def IIT_V6 : IIT_Vec<6, 60>;
 def IIT_V10 : IIT_Vec<10, 61>;
->>>>>>> 821935bb
+def IIT_I20 : IIT_Int<20, 62>;
+def IIT_I48 : IIT_Int<48, 63>;
 }
 
 defvar IIT_all_FixedTypes = !filter(iit, IIT_all,
