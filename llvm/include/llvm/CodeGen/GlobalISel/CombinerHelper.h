//===-- llvm/CodeGen/GlobalISel/CombinerHelper.h --------------*- C++ -*-===//
//
// Part of the LLVM Project, under the Apache License v2.0 with LLVM Exceptions.
// See https://llvm.org/LICENSE.txt for license information.
// SPDX-License-Identifier: Apache-2.0 WITH LLVM-exception
//
// Modifications (c) Copyright 2023-2024 Advanced Micro Devices, Inc. or its
// affiliates
//
//===----------------------------------------------------------------------===//
/// \file
/// This contains common combine transformations that may be used in a combine
/// pass,or by the target elsewhere.
/// Targets can pick individual opcode transformations from the helper or use
/// tryCombine which invokes all transformations. All of the transformations
/// return true if the MachineInstruction changed and false otherwise.
///
//===--------------------------------------------------------------------===//

#ifndef LLVM_CODEGEN_GLOBALISEL_COMBINERHELPER_H
#define LLVM_CODEGEN_GLOBALISEL_COMBINERHELPER_H

#include "llvm/ADT/DenseMap.h"
#include "llvm/ADT/SmallVector.h"
#include "llvm/CodeGen/GlobalISel/GenericMachineInstrs.h"
#include "llvm/CodeGen/Register.h"
#include "llvm/CodeGenTypes/LowLevelType.h"
#include "llvm/IR/InstrTypes.h"
#include <functional>

namespace llvm {

class GISelChangeObserver;
class APInt;
class ConstantFP;
class GPtrAdd;
class GZExtLoad;
class MachineIRBuilder;
class MachineInstrBuilder;
class MachineRegisterInfo;
class MachineInstr;
class MachineOperand;
class GISelKnownBits;
class MachineDominatorTree;
class LegalizerInfo;
struct LegalityQuery;
class RegisterBank;
class RegisterBankInfo;
class TargetLowering;
class TargetRegisterInfo;

struct PreferredTuple {
  LLT Ty;                // The result type of the extend.
  unsigned ExtendOpcode; // G_ANYEXT/G_SEXT/G_ZEXT
  MachineInstr *MI;
};

struct IndexedLoadStoreMatchInfo {
  Register Addr;
  Register Base;
  Register Offset;
  bool RematOffset; // True if Offset is a constant that needs to be
                    // rematerialized before the new load/store.
  bool IsPre;
};

struct PtrAddChain {
  int64_t Imm;
  Register Base;
  const RegisterBank *Bank;
};

struct RegisterImmPair {
  Register Reg;
  int64_t Imm;
};

struct ShiftOfShiftedLogic {
  MachineInstr *Logic;
  MachineInstr *Shift2;
  Register LogicNonShiftReg;
  uint64_t ValSum;
};

using BuildFnTy = std::function<void(MachineIRBuilder &)>;

using OperandBuildSteps =
    SmallVector<std::function<void(MachineInstrBuilder &)>, 4>;
struct InstructionBuildSteps {
  unsigned Opcode = 0;          /// The opcode for the produced instruction.
  OperandBuildSteps OperandFns; /// Operands to be added to the instruction.
  InstructionBuildSteps() = default;
  InstructionBuildSteps(unsigned Opcode, const OperandBuildSteps &OperandFns)
      : Opcode(Opcode), OperandFns(OperandFns) {}
};

struct InstructionStepsMatchInfo {
  /// Describes instructions to be built during a combine.
  SmallVector<InstructionBuildSteps, 2> InstrsToBuild;
  InstructionStepsMatchInfo() = default;
  InstructionStepsMatchInfo(
      std::initializer_list<InstructionBuildSteps> InstrsToBuild)
      : InstrsToBuild(InstrsToBuild) {}
};

class CombinerHelper {
protected:
  MachineIRBuilder &Builder;
  MachineRegisterInfo &MRI;
  GISelChangeObserver &Observer;
  GISelKnownBits *KB;
  MachineDominatorTree *MDT;
  bool IsPreLegalize;
  const LegalizerInfo *LI;
  const RegisterBankInfo *RBI;
  const TargetRegisterInfo *TRI;

public:
  CombinerHelper(GISelChangeObserver &Observer, MachineIRBuilder &B,
                 bool IsPreLegalize,
                 GISelKnownBits *KB = nullptr,
                 MachineDominatorTree *MDT = nullptr,
                 const LegalizerInfo *LI = nullptr);

  GISelKnownBits *getKnownBits() const {
    return KB;
  }

  MachineIRBuilder &getBuilder() const {
    return Builder;
  }

  const TargetLowering &getTargetLowering() const;

  /// \returns true if the combiner is running pre-legalization.
  bool isPreLegalize() const;

  /// \returns true if \p Query is legal on the target.
  bool isLegal(const LegalityQuery &Query) const;

  /// \return true if the combine is running prior to legalization, or if \p
  /// Query is legal on the target.
  bool isLegalOrBeforeLegalizer(const LegalityQuery &Query) const;

  /// \return true if the combine is running prior to legalization, or if \p Ty
  /// is a legal integer constant type on the target.
  bool isConstantLegalOrBeforeLegalizer(const LLT Ty) const;

  /// MachineRegisterInfo::replaceRegWith() and inform the observer of the changes
  void replaceRegWith(MachineRegisterInfo &MRI, Register FromReg, Register ToReg) const;

  /// Replace a single register operand with a new register and inform the
  /// observer of the changes.
  void replaceRegOpWith(MachineRegisterInfo &MRI, MachineOperand &FromRegOp,
                        Register ToReg) const;

  /// Replace the opcode in instruction with a new opcode and inform the
  /// observer of the changes.
  void replaceOpcodeWith(MachineInstr &FromMI, unsigned ToOpcode) const;

  /// Get the register bank of \p Reg.
  /// If Reg has not been assigned a register, a register class,
  /// or a register bank, then this returns nullptr.
  ///
  /// \pre Reg.isValid()
  const RegisterBank *getRegBank(Register Reg) const;

  /// Set the register bank of \p Reg.
  /// Does nothing if the RegBank is null.
  /// This is the counterpart to getRegBank.
  void setRegBank(Register Reg, const RegisterBank *RegBank);

  /// If \p MI is COPY, try to combine it.
  /// Returns true if MI changed.
  bool tryCombineCopy(MachineInstr &MI);
  bool matchCombineCopy(MachineInstr &MI);
  void applyCombineCopy(MachineInstr &MI);

  /// Returns true if \p DefMI precedes \p UseMI or they are the same
  /// instruction. Both must be in the same basic block.
  bool isPredecessor(const MachineInstr &DefMI, const MachineInstr &UseMI);

  /// Returns true if \p DefMI dominates \p UseMI. By definition an
  /// instruction dominates itself.
  ///
  /// If we haven't been provided with a MachineDominatorTree during
  /// construction, this function returns a conservative result that tracks just
  /// a single basic block.
  bool dominates(const MachineInstr &DefMI, const MachineInstr &UseMI);

  /// If \p MI is extend that consumes the result of a load, try to combine it.
  /// Returns true if MI changed.
  bool tryCombineExtendingLoads(MachineInstr &MI);
  bool matchCombineExtendingLoads(MachineInstr &MI, PreferredTuple &MatchInfo);
  void applyCombineExtendingLoads(MachineInstr &MI, PreferredTuple &MatchInfo);

  /// Match (and (load x), mask) -> zextload x
  bool matchCombineLoadWithAndMask(MachineInstr &MI, BuildFnTy &MatchInfo);

  /// Combine a G_EXTRACT_VECTOR_ELT of a load into a narrowed
  /// load.
  bool matchCombineExtractedVectorLoad(MachineInstr &MI, BuildFnTy &MatchInfo);

  bool matchCombineIndexedLoadStore(MachineInstr &MI, IndexedLoadStoreMatchInfo &MatchInfo);
  void applyCombineIndexedLoadStore(MachineInstr &MI, IndexedLoadStoreMatchInfo &MatchInfo);

  bool matchSextTruncSextLoad(MachineInstr &MI);
  void applySextTruncSextLoad(MachineInstr &MI);

  /// Match sext_inreg(load p), imm -> sextload p
  bool matchSextInRegOfLoad(MachineInstr &MI, std::tuple<Register, unsigned> &MatchInfo);
  void applySextInRegOfLoad(MachineInstr &MI, std::tuple<Register, unsigned> &MatchInfo);

  /// Try to combine G_[SU]DIV and G_[SU]REM into a single G_[SU]DIVREM
  /// when their source operands are identical.
  bool matchCombineDivRem(MachineInstr &MI, MachineInstr *&OtherMI);
  void applyCombineDivRem(MachineInstr &MI, MachineInstr *&OtherMI);

  /// If a brcond's true block is not the fallthrough, make it so by inverting
  /// the condition and swapping operands.
  bool matchOptBrCondByInvertingCond(MachineInstr &MI, MachineInstr *&BrCond);
  void applyOptBrCondByInvertingCond(MachineInstr &MI, MachineInstr *&BrCond);

  /// If \p MI is G_CONCAT_VECTORS, try to combine it.
  /// Returns true if MI changed.
  /// Right now, we support:
  /// - concat_vector(undef, undef) => undef
  /// - concat_vector(build_vector(A, B), build_vector(C, D)) =>
  ///   build_vector(A, B, C, D)
  /// ==========================================================
  /// Check if the G_CONCAT_VECTORS \p MI is undef or if it
  /// can be flattened into a build_vector.
  /// In the first case \p Ops will be empty
  /// In the second case \p Ops will contain the operands
  /// needed to produce the flattened build_vector.
  ///
  /// \pre MI.getOpcode() == G_CONCAT_VECTORS.
  bool matchCombineConcatVectors(MachineInstr &MI, SmallVector<Register> &Ops);
  /// Replace \p MI with a flattened build_vector with \p Ops
  /// or an implicit_def if \p Ops is empty.
  void applyCombineConcatVectors(MachineInstr &MI, SmallVector<Register> &Ops);

  bool matchCombineShuffleConcat(MachineInstr &MI, SmallVector<Register> &Ops);
  /// Replace \p MI with a flattened build_vector with \p Ops
  /// or an implicit_def if \p Ops is empty.
  void applyCombineShuffleConcat(MachineInstr &MI, SmallVector<Register> &Ops);

  /// Try to combine G_SHUFFLE_VECTOR into G_CONCAT_VECTORS.
  /// Returns true if MI changed.
  ///
  /// \pre MI.getOpcode() == G_SHUFFLE_VECTOR.
  bool tryCombineShuffleVector(MachineInstr &MI);
  /// Check if the G_SHUFFLE_VECTOR \p MI can be replaced by a
  /// concat_vectors.
  /// \p Ops will contain the operands needed to produce the flattened
  /// concat_vectors.
  ///
  /// \pre MI.getOpcode() == G_SHUFFLE_VECTOR.
  bool matchCombineShuffleVector(MachineInstr &MI,
                                 SmallVectorImpl<Register> &Ops);
  /// Replace \p MI with a concat_vectors with \p Ops.
  void applyCombineShuffleVector(MachineInstr &MI,
                                 const ArrayRef<Register> Ops);
  bool matchShuffleToExtract(MachineInstr &MI);
  void applyShuffleToExtract(MachineInstr &MI);

  /// Optimize memcpy intrinsics et al, e.g. constant len calls.
  /// /p MaxLen if non-zero specifies the max length of a mem libcall to inline.
  ///
  /// For example (pre-indexed):
  ///
  ///     $addr = G_PTR_ADD $base, $offset
  ///     [...]
  ///     $val = G_LOAD $addr
  ///     [...]
  ///     $whatever = COPY $addr
  ///
  /// -->
  ///
  ///     $val, $addr = G_INDEXED_LOAD $base, $offset, 1 (IsPre)
  ///     [...]
  ///     $whatever = COPY $addr
  ///
  /// or (post-indexed):
  ///
  ///     G_STORE $val, $base
  ///     [...]
  ///     $addr = G_PTR_ADD $base, $offset
  ///     [...]
  ///     $whatever = COPY $addr
  ///
  /// -->
  ///
  ///     $addr = G_INDEXED_STORE $val, $base, $offset
  ///     [...]
  ///     $whatever = COPY $addr
  bool tryCombineMemCpyFamily(MachineInstr &MI, unsigned MaxLen = 0);

  bool matchPtrAddImmedChain(MachineInstr &MI, PtrAddChain &MatchInfo);
  void applyPtrAddImmedChain(MachineInstr &MI, PtrAddChain &MatchInfo);

  /// Fold (shift (shift base, x), y) -> (shift base (x+y))
  bool matchShiftImmedChain(MachineInstr &MI, RegisterImmPair &MatchInfo);
  void applyShiftImmedChain(MachineInstr &MI, RegisterImmPair &MatchInfo);

  /// If we have a shift-by-constant of a bitwise logic op that itself has a
  /// shift-by-constant operand with identical opcode, we may be able to convert
  /// that into 2 independent shifts followed by the logic op.
  bool matchShiftOfShiftedLogic(MachineInstr &MI,
                                ShiftOfShiftedLogic &MatchInfo);
  void applyShiftOfShiftedLogic(MachineInstr &MI,
                                ShiftOfShiftedLogic &MatchInfo);

  bool matchCommuteShift(MachineInstr &MI, BuildFnTy &MatchInfo);

  /// Transform a multiply by a power-of-2 value to a left shift.
  bool matchCombineMulToShl(MachineInstr &MI, unsigned &ShiftVal);
  void applyCombineMulToShl(MachineInstr &MI, unsigned &ShiftVal);

  // Transform a G_SHL with an extended source into a narrower shift if
  // possible.
  bool matchCombineShlOfExtend(MachineInstr &MI, RegisterImmPair &MatchData);
  void applyCombineShlOfExtend(MachineInstr &MI,
                               const RegisterImmPair &MatchData);

  /// Fold away a merge of an unmerge of the corresponding values.
  bool matchCombineMergeUnmerge(MachineInstr &MI, Register &MatchInfo);

  /// Reduce a shift by a constant to an unmerge and a shift on a half sized
  /// type. This will not produce a shift smaller than \p TargetShiftSize.
  bool matchCombineShiftToUnmerge(MachineInstr &MI, unsigned TargetShiftSize,
                                 unsigned &ShiftVal);
  void applyCombineShiftToUnmerge(MachineInstr &MI, const unsigned &ShiftVal);
  bool tryCombineShiftToUnmerge(MachineInstr &MI, unsigned TargetShiftAmount);

  /// Transform <ty,...> G_UNMERGE(G_MERGE ty X, Y, Z) -> ty X, Y, Z.
  bool
  matchCombineUnmergeMergeToPlainValues(MachineInstr &MI,
                                        SmallVectorImpl<Register> &Operands);
  void
  applyCombineUnmergeMergeToPlainValues(MachineInstr &MI,
                                        SmallVectorImpl<Register> &Operands);

  /// Transform G_UNMERGE Constant -> Constant1, Constant2, ...
  bool matchCombineUnmergeConstant(MachineInstr &MI,
                                   SmallVectorImpl<APInt> &Csts);
  void applyCombineUnmergeConstant(MachineInstr &MI,
                                   SmallVectorImpl<APInt> &Csts);

  /// Transform G_UNMERGE G_IMPLICIT_DEF -> G_IMPLICIT_DEF, G_IMPLICIT_DEF, ...
  bool
  matchCombineUnmergeUndef(MachineInstr &MI,
                           std::function<void(MachineIRBuilder &)> &MatchInfo);

  /// Transform X, Y<dead> = G_UNMERGE Z -> X = G_TRUNC Z.
  bool matchCombineUnmergeWithDeadLanesToTrunc(MachineInstr &MI);
  void applyCombineUnmergeWithDeadLanesToTrunc(MachineInstr &MI);

  /// Transform X, Y = G_UNMERGE(G_ZEXT(Z)) -> X = G_ZEXT(Z); Y = G_CONSTANT 0
  bool matchCombineUnmergeZExtToZExt(MachineInstr &MI);
  void applyCombineUnmergeZExtToZExt(MachineInstr &MI);

  /// Transform fp_instr(cst) to constant result of the fp operation.
  void applyCombineConstantFoldFpUnary(MachineInstr &MI, const ConstantFP *Cst);

  /// Transform IntToPtr(PtrToInt(x)) to x if cast is in the same address space.
  bool matchCombineI2PToP2I(MachineInstr &MI, Register &Reg);
  void applyCombineI2PToP2I(MachineInstr &MI, Register &Reg);

  /// Transform PtrToInt(IntToPtr(x)) to x.
  void applyCombineP2IToI2P(MachineInstr &MI, Register &Reg);

  /// Transform G_ADD (G_PTRTOINT x), y -> G_PTRTOINT (G_PTR_ADD x, y)
  /// Transform G_ADD y, (G_PTRTOINT x) -> G_PTRTOINT (G_PTR_ADD x, y)
  bool matchCombineAddP2IToPtrAdd(MachineInstr &MI,
                                  std::pair<Register, bool> &PtrRegAndCommute);
  void applyCombineAddP2IToPtrAdd(MachineInstr &MI,
                                  std::pair<Register, bool> &PtrRegAndCommute);

  // Transform G_PTR_ADD (G_PTRTOINT C1), C2 -> C1 + C2
  bool matchCombineConstPtrAddToI2P(MachineInstr &MI, APInt &NewCst);
  void applyCombineConstPtrAddToI2P(MachineInstr &MI, APInt &NewCst);

  /// Transform anyext(trunc(x)) to x.
  bool matchCombineAnyExtTrunc(MachineInstr &MI, Register &Reg);

  /// Transform zext(trunc(x)) to x.
  bool matchCombineZextTrunc(MachineInstr &MI, Register &Reg);

  /// Transform [asz]ext([asz]ext(x)) to [asz]ext x.
  bool matchCombineExtOfExt(MachineInstr &MI,
                            std::tuple<Register, unsigned> &MatchInfo);
  void applyCombineExtOfExt(MachineInstr &MI,
                            std::tuple<Register, unsigned> &MatchInfo);

  /// Transform trunc ([asz]ext x) to x or ([asz]ext x) or (trunc x).
  bool matchCombineTruncOfExt(MachineInstr &MI,
                              std::pair<Register, unsigned> &MatchInfo);
  void applyCombineTruncOfExt(MachineInstr &MI,
                              std::pair<Register, unsigned> &MatchInfo);

  /// Transform trunc (shl x, K) to shl (trunc x), K
  ///    if K < VT.getScalarSizeInBits().
  ///
  /// Transforms trunc ([al]shr x, K) to (trunc ([al]shr (MidVT (trunc x)), K))
  ///    if K <= (MidVT.getScalarSizeInBits() - VT.getScalarSizeInBits())
  /// MidVT is obtained by finding a legal type between the trunc's src and dst
  /// types.
  bool matchCombineTruncOfShift(MachineInstr &MI,
                                std::pair<MachineInstr *, LLT> &MatchInfo);
  void applyCombineTruncOfShift(MachineInstr &MI,
                                std::pair<MachineInstr *, LLT> &MatchInfo);

  /// Return true if any explicit use operand on \p MI is defined by a
  /// G_IMPLICIT_DEF.
  bool matchAnyExplicitUseIsUndef(MachineInstr &MI);

  /// Return true if all register explicit use operands on \p MI are defined by
  /// a G_IMPLICIT_DEF.
  bool matchAllExplicitUsesAreUndef(MachineInstr &MI);

  /// Return true if a G_SHUFFLE_VECTOR instruction \p MI has an undef mask.
  bool matchUndefShuffleVectorMask(MachineInstr &MI);

  /// Return true if a G_STORE instruction \p MI is storing an undef value.
  bool matchUndefStore(MachineInstr &MI);

  /// Return true if a G_SELECT instruction \p MI has an undef comparison.
  bool matchUndefSelectCmp(MachineInstr &MI);

  /// Return true if a G_{EXTRACT,INSERT}_VECTOR_ELT has an out of range index.
  bool matchInsertExtractVecEltOutOfBounds(MachineInstr &MI);

  /// Return true if a G_SELECT instruction \p MI has a constant comparison. If
  /// true, \p OpIdx will store the operand index of the known selected value.
  bool matchConstantSelectCmp(MachineInstr &MI, unsigned &OpIdx);

  /// Replace an instruction with a G_FCONSTANT with value \p C.
  void replaceInstWithFConstant(MachineInstr &MI, double C);

  /// Replace an instruction with an G_FCONSTANT with value \p CFP.
  void replaceInstWithFConstant(MachineInstr &MI, ConstantFP *CFP);

  /// Replace an instruction with a G_CONSTANT with value \p C.
  void replaceInstWithConstant(MachineInstr &MI, int64_t C);

  /// Replace an instruction with a G_CONSTANT with value \p C.
  void replaceInstWithConstant(MachineInstr &MI, APInt C);

  /// Replace an instruction with a G_IMPLICIT_DEF.
  void replaceInstWithUndef(MachineInstr &MI);

  /// Delete \p MI and replace all of its uses with its \p OpIdx-th operand.
  void replaceSingleDefInstWithOperand(MachineInstr &MI, unsigned OpIdx);

  /// Delete \p MI and replace all of its uses with \p Replacement.
  void replaceSingleDefInstWithReg(MachineInstr &MI, Register Replacement);

  /// @brief Replaces the shift amount in \p MI with ShiftAmt % BW
  /// @param MI
  void applyFunnelShiftConstantModulo(MachineInstr &MI);

  /// Return true if \p MOP1 and \p MOP2 are register operands are defined by
  /// equivalent instructions.
  bool matchEqualDefs(const MachineOperand &MOP1, const MachineOperand &MOP2);

  /// Return true if \p MOP is defined by a G_CONSTANT or splat with a value equal to
  /// \p C.
  bool matchConstantOp(const MachineOperand &MOP, int64_t C);

  /// Return true if \p MOP is defined by a G_FCONSTANT or splat with a value exactly
  /// equal to \p C.
  bool matchConstantFPOp(const MachineOperand &MOP, double C);

  /// @brief Checks if constant at \p ConstIdx is larger than \p MI 's bitwidth
  /// @param ConstIdx Index of the constant
  bool matchConstantLargerBitWidth(MachineInstr &MI, unsigned ConstIdx);

  /// Optimize (cond ? x : x) -> x
  bool matchSelectSameVal(MachineInstr &MI);

  /// Optimize (x op x) -> x
  bool matchBinOpSameVal(MachineInstr &MI);

  /// Check if operand \p OpIdx is zero.
  bool matchOperandIsZero(MachineInstr &MI, unsigned OpIdx);

  /// Check if operand \p OpIdx is undef.
  bool matchOperandIsUndef(MachineInstr &MI, unsigned OpIdx);

  /// Check if operand \p OpIdx is known to be a power of 2.
  bool matchOperandIsKnownToBeAPowerOfTwo(MachineInstr &MI, unsigned OpIdx);

  /// Erase \p MI
  void eraseInst(MachineInstr &MI);

  /// Return true if MI is a G_ADD which can be simplified to a G_SUB.
  bool matchSimplifyAddToSub(MachineInstr &MI,
                             std::tuple<Register, Register> &MatchInfo);
  void applySimplifyAddToSub(MachineInstr &MI,
                             std::tuple<Register, Register> &MatchInfo);

  /// Match (logic_op (op x...), (op y...)) -> (op (logic_op x, y))
  bool
  matchHoistLogicOpWithSameOpcodeHands(MachineInstr &MI,
                                       InstructionStepsMatchInfo &MatchInfo);

  /// Replace \p MI with a series of instructions described in \p MatchInfo.
  void applyBuildInstructionSteps(MachineInstr &MI,
                                  InstructionStepsMatchInfo &MatchInfo);

  /// Match ashr (shl x, C), C -> sext_inreg (C)
  bool matchAshrShlToSextInreg(MachineInstr &MI,
                               std::tuple<Register, int64_t> &MatchInfo);
  void applyAshShlToSextInreg(MachineInstr &MI,
                              std::tuple<Register, int64_t> &MatchInfo);

  /// Fold and(and(x, C1), C2) -> C1&C2 ? and(x, C1&C2) : 0
  bool matchOverlappingAnd(MachineInstr &MI,
                           BuildFnTy &MatchInfo);

  /// \return true if \p MI is a G_AND instruction whose operands are x and y
  /// where x & y == x or x & y == y. (E.g., one of operands is all-ones value.)
  ///
  /// \param [in] MI - The G_AND instruction.
  /// \param [out] Replacement - A register the G_AND should be replaced with on
  /// success.
  bool matchRedundantAnd(MachineInstr &MI, Register &Replacement);

  /// \return true if \p MI is a G_OR instruction whose operands are x and y
  /// where x | y == x or x | y == y. (E.g., one of operands is all-zeros
  /// value.)
  ///
  /// \param [in] MI - The G_OR instruction.
  /// \param [out] Replacement - A register the G_OR should be replaced with on
  /// success.
  bool matchRedundantOr(MachineInstr &MI, Register &Replacement);

  /// \return true if \p MI is a G_SEXT_INREG that can be erased.
  bool matchRedundantSExtInReg(MachineInstr &MI);

  /// Combine inverting a result of a compare into the opposite cond code.
  bool matchNotCmp(MachineInstr &MI, SmallVectorImpl<Register> &RegsToNegate);
  void applyNotCmp(MachineInstr &MI, SmallVectorImpl<Register> &RegsToNegate);

  /// Fold (xor (and x, y), y) -> (and (not x), y)
  ///{
  bool matchXorOfAndWithSameReg(MachineInstr &MI,
                                std::pair<Register, Register> &MatchInfo);
  void applyXorOfAndWithSameReg(MachineInstr &MI,
                                std::pair<Register, Register> &MatchInfo);
  ///}

  /// Combine G_PTR_ADD with nullptr to G_INTTOPTR
  bool matchPtrAddZero(MachineInstr &MI);
  void applyPtrAddZero(MachineInstr &MI);

  /// Combine G_UREM x, (known power of 2) to an add and bitmasking.
  void applySimplifyURemByPow2(MachineInstr &MI);

  /// Push a binary operator through a select on constants.
  ///
  /// binop (select cond, K0, K1), K2 ->
  ///   select cond, (binop K0, K2), (binop K1, K2)
  bool matchFoldBinOpIntoSelect(MachineInstr &MI, unsigned &SelectOpNo);
  void applyFoldBinOpIntoSelect(MachineInstr &MI, const unsigned &SelectOpNo);

  bool matchCombineInsertVecElts(MachineInstr &MI,
                                 SmallVectorImpl<Register> &MatchInfo);

  void applyCombineInsertVecElts(MachineInstr &MI,
                             SmallVectorImpl<Register> &MatchInfo);

  /// Match expression trees of the form
  ///
  /// \code
  ///  sN *a = ...
  ///  sM val = a[0] | (a[1] << N) | (a[2] << 2N) | (a[3] << 3N) ...
  /// \endcode
  ///
  /// And check if the tree can be replaced with a M-bit load + possibly a
  /// bswap.
  bool matchLoadOrCombine(MachineInstr &MI, BuildFnTy &MatchInfo);

  bool matchExtendThroughPhis(MachineInstr &MI, MachineInstr *&ExtMI);
  void applyExtendThroughPhis(MachineInstr &MI, MachineInstr *&ExtMI);

  bool matchExtractVecEltBuildVec(MachineInstr &MI, Register &Reg);
  void applyExtractVecEltBuildVec(MachineInstr &MI, Register &Reg);

  bool matchExtractAllEltsFromBuildVector(
      MachineInstr &MI,
      SmallVectorImpl<std::pair<Register, MachineInstr *>> &MatchInfo);
  void applyExtractAllEltsFromBuildVector(
      MachineInstr &MI,
      SmallVectorImpl<std::pair<Register, MachineInstr *>> &MatchInfo);

  /// Use a function which takes in a MachineIRBuilder to perform a combine.
  /// By default, it erases the instruction \p MI from the function.
  void applyBuildFn(MachineInstr &MI, BuildFnTy &MatchInfo);
  /// Use a function which takes in a MachineIRBuilder to perform a combine.
  /// This variant does not erase \p MI after calling the build function.
  void applyBuildFnNoErase(MachineInstr &MI, BuildFnTy &MatchInfo);

  /// Use a function which takes in a MachineIRBuilder to perform a combine.
  /// By default, it erases the instruction \p MI from the function.
  void applyBuildFnMO(const MachineOperand &MO, BuildFnTy &MatchInfo);

  bool matchOrShiftToFunnelShift(MachineInstr &MI, BuildFnTy &MatchInfo);
  bool matchFunnelShiftToRotate(MachineInstr &MI);
  void applyFunnelShiftToRotate(MachineInstr &MI);
  bool matchRotateOutOfRange(MachineInstr &MI);
  void applyRotateOutOfRange(MachineInstr &MI);

  /// \returns true if a G_ICMP instruction \p MI can be replaced with a true
  /// or false constant based off of KnownBits information.
  bool matchICmpToTrueFalseKnownBits(MachineInstr &MI, int64_t &MatchInfo);

  /// \returns true if a G_ICMP \p MI can be replaced with its LHS based off of
  /// KnownBits information.
  bool
  matchICmpToLHSKnownBits(MachineInstr &MI,
                          BuildFnTy &MatchInfo);

  /// \returns true if (and (or x, c1), c2) can be replaced with (and x, c2)
  bool matchAndOrDisjointMask(MachineInstr &MI, BuildFnTy &MatchInfo);

  bool matchBitfieldExtractFromSExtInReg(MachineInstr &MI,
                                         BuildFnTy &MatchInfo);
  /// Match: and (lshr x, cst), mask -> ubfx x, cst, width
  bool matchBitfieldExtractFromAnd(MachineInstr &MI, BuildFnTy &MatchInfo);

  /// Match: shr (shl x, n), k -> sbfx/ubfx x, pos, width
  bool matchBitfieldExtractFromShr(MachineInstr &MI, BuildFnTy &MatchInfo);

  /// Match: shr (and x, n), k -> ubfx x, pos, width
  bool matchBitfieldExtractFromShrAnd(MachineInstr &MI, BuildFnTy &MatchInfo);

  // Helpers for reassociation:
  bool matchReassocConstantInnerRHS(GPtrAdd &MI, MachineInstr *RHS,
                                    BuildFnTy &MatchInfo);
  bool matchReassocFoldConstantsInSubTree(GPtrAdd &MI, MachineInstr *LHS,
                                          MachineInstr *RHS,
                                          BuildFnTy &MatchInfo);
  bool matchReassocConstantInnerLHS(GPtrAdd &MI, MachineInstr *LHS,
                                    MachineInstr *RHS, BuildFnTy &MatchInfo);
  /// Reassociate pointer calculations with G_ADD involved, to allow better
  /// addressing mode usage.
  bool matchReassocPtrAdd(MachineInstr &MI, BuildFnTy &MatchInfo);

  /// Try to reassociate to reassociate operands of a commutative binop.
  bool tryReassocBinOp(unsigned Opc, Register DstReg, Register Op0,
                       Register Op1, BuildFnTy &MatchInfo);
  /// Reassociate commutative binary operations like G_ADD.
  bool matchReassocCommBinOp(MachineInstr &MI, BuildFnTy &MatchInfo);

  /// Do constant folding when opportunities are exposed after MIR building.
  bool matchConstantFoldCastOp(MachineInstr &MI, APInt &MatchInfo);

  /// Do constant folding when opportunities are exposed after MIR building.
  bool matchConstantFoldBinOp(MachineInstr &MI, APInt &MatchInfo);

  /// Do constant FP folding when opportunities are exposed after MIR building.
  bool matchConstantFoldFPBinOp(MachineInstr &MI, ConstantFP* &MatchInfo);

  /// Constant fold G_FMA/G_FMAD.
  bool matchConstantFoldFMA(MachineInstr &MI, ConstantFP *&MatchInfo);

  /// \returns true if it is possible to narrow the width of a scalar binop
  /// feeding a G_AND instruction \p MI.
  bool matchNarrowBinopFeedingAnd(MachineInstr &MI, BuildFnTy &MatchInfo);

  /// Given an G_UDIV \p MI expressing a divide by constant, return an
  /// expression that implements it by multiplying by a magic number.
  /// Ref: "Hacker's Delight" or "The PowerPC Compiler Writer's Guide".
  MachineInstr *buildUDivUsingMul(MachineInstr &MI);
  /// Combine G_UDIV by constant into a multiply by magic constant.
  bool matchUDivByConst(MachineInstr &MI);
  void applyUDivByConst(MachineInstr &MI);

  /// Given an G_SDIV \p MI expressing a signed divide by constant, return an
  /// expression that implements it by multiplying by a magic number.
  /// Ref: "Hacker's Delight" or "The PowerPC Compiler Writer's Guide".
  MachineInstr *buildSDivUsingMul(MachineInstr &MI);
  bool matchSDivByConst(MachineInstr &MI);
  void applySDivByConst(MachineInstr &MI);

  /// Given an G_SDIV \p MI expressing a signed divided by a pow2 constant,
  /// return expressions that implements it by shifting.
  bool matchDivByPow2(MachineInstr &MI, bool IsSigned);
  void applySDivByPow2(MachineInstr &MI);
  /// Given an G_UDIV \p MI expressing an unsigned divided by a pow2 constant,
  /// return expressions that implements it by shifting.
  void applyUDivByPow2(MachineInstr &MI);

  // G_UMULH x, (1 << c)) -> x >> (bitwidth - c)
  bool matchUMulHToLShr(MachineInstr &MI);
  void applyUMulHToLShr(MachineInstr &MI);

  /// Try to transform \p MI by using all of the above
  /// combine functions. Returns true if changed.
  bool tryCombine(MachineInstr &MI);

  /// Emit loads and stores that perform the given memcpy.
  /// Assumes \p MI is a G_MEMCPY_INLINE
  /// TODO: implement dynamically sized inline memcpy,
  ///       and rename: s/bool tryEmit/void emit/
  bool tryEmitMemcpyInline(MachineInstr &MI);

  /// Match:
  ///   (G_UMULO x, 2) -> (G_UADDO x, x)
  ///   (G_SMULO x, 2) -> (G_SADDO x, x)
  bool matchMulOBy2(MachineInstr &MI, BuildFnTy &MatchInfo);

  /// Match:
  /// (G_*MULO x, 0) -> 0 + no carry out
  bool matchMulOBy0(MachineInstr &MI, BuildFnTy &MatchInfo);

  /// Match:
  /// (G_*ADDE x, y, 0) -> (G_*ADDO x, y)
  /// (G_*SUBE x, y, 0) -> (G_*SUBO x, y)
  bool matchAddEToAddO(MachineInstr &MI, BuildFnTy &MatchInfo);

  /// Transform (fadd x, fneg(y)) -> (fsub x, y)
  ///           (fadd fneg(x), y) -> (fsub y, x)
  ///           (fsub x, fneg(y)) -> (fadd x, y)
  ///           (fmul fneg(x), fneg(y)) -> (fmul x, y)
  ///           (fdiv fneg(x), fneg(y)) -> (fdiv x, y)
  ///           (fmad fneg(x), fneg(y), z) -> (fmad x, y, z)
  ///           (fma fneg(x), fneg(y), z) -> (fma x, y, z)
  bool matchRedundantNegOperands(MachineInstr &MI, BuildFnTy &MatchInfo);

  bool matchFsubToFneg(MachineInstr &MI, Register &MatchInfo);
  void applyFsubToFneg(MachineInstr &MI, Register &MatchInfo);

  bool canCombineFMadOrFMA(MachineInstr &MI, bool &AllowFusionGlobally,
                           bool &HasFMAD, bool &Aggressive,
                           bool CanReassociate = false);

  /// Transform (fadd (fmul x, y), z) -> (fma x, y, z)
  ///           (fadd (fmul x, y), z) -> (fmad x, y, z)
  bool matchCombineFAddFMulToFMadOrFMA(MachineInstr &MI, BuildFnTy &MatchInfo);

  /// Transform (fadd (fpext (fmul x, y)), z) -> (fma (fpext x), (fpext y), z)
  ///           (fadd (fpext (fmul x, y)), z) -> (fmad (fpext x), (fpext y), z)
  bool matchCombineFAddFpExtFMulToFMadOrFMA(MachineInstr &MI,
                                            BuildFnTy &MatchInfo);

  /// Transform (fadd (fma x, y, (fmul u, v)), z) -> (fma x, y, (fma u, v, z))
  ///          (fadd (fmad x, y, (fmul u, v)), z) -> (fmad x, y, (fmad u, v, z))
  bool matchCombineFAddFMAFMulToFMadOrFMA(MachineInstr &MI,
                                          BuildFnTy &MatchInfo);

  // Transform (fadd (fma x, y, (fpext (fmul u, v))), z)
  //            -> (fma x, y, (fma (fpext u), (fpext v), z))
  //           (fadd (fmad x, y, (fpext (fmul u, v))), z)
  //            -> (fmad x, y, (fmad (fpext u), (fpext v), z))
  bool matchCombineFAddFpExtFMulToFMadOrFMAAggressive(MachineInstr &MI,
                                                      BuildFnTy &MatchInfo);

  /// Transform (fsub (fmul x, y), z) -> (fma x, y, -z)
  ///           (fsub (fmul x, y), z) -> (fmad x, y, -z)
  bool matchCombineFSubFMulToFMadOrFMA(MachineInstr &MI, BuildFnTy &MatchInfo);

  /// Transform (fsub (fneg (fmul, x, y)), z) -> (fma (fneg x), y, (fneg z))
  ///           (fsub (fneg (fmul, x, y)), z) -> (fmad (fneg x), y, (fneg z))
  bool matchCombineFSubFNegFMulToFMadOrFMA(MachineInstr &MI,
                                           BuildFnTy &MatchInfo);

  /// Transform (fsub (fpext (fmul x, y)), z)
  ///           -> (fma (fpext x), (fpext y), (fneg z))
  ///           (fsub (fpext (fmul x, y)), z)
  ///           -> (fmad (fpext x), (fpext y), (fneg z))
  bool matchCombineFSubFpExtFMulToFMadOrFMA(MachineInstr &MI,
                                            BuildFnTy &MatchInfo);

  /// Transform (fsub (fpext (fneg (fmul x, y))), z)
  ///           -> (fneg (fma (fpext x), (fpext y), z))
  ///           (fsub (fpext (fneg (fmul x, y))), z)
  ///           -> (fneg (fmad (fpext x), (fpext y), z))
  bool matchCombineFSubFpExtFNegFMulToFMadOrFMA(MachineInstr &MI,
                                                BuildFnTy &MatchInfo);

  bool matchCombineFMinMaxNaN(MachineInstr &MI, unsigned &Info);

  /// Transform G_ADD(x, G_SUB(y, x)) to y.
  /// Transform G_ADD(G_SUB(y, x), x) to y.
  bool matchAddSubSameReg(MachineInstr &MI, Register &Src);

  bool matchBuildVectorIdentityFold(MachineInstr &MI, Register &MatchInfo);
  bool matchTruncBuildVectorFold(MachineInstr &MI, Register &MatchInfo);
  bool matchTruncLshrBuildVectorFold(MachineInstr &MI, Register &MatchInfo);

  /// Transform:
  ///   (x + y) - y -> x
  ///   (x + y) - x -> y
  ///   x - (y + x) -> 0 - y
  ///   x - (x + z) -> 0 - z
  bool matchSubAddSameReg(MachineInstr &MI, BuildFnTy &MatchInfo);

  /// \returns true if it is possible to simplify a select instruction \p MI
  /// to a min/max instruction of some sort.
  bool matchSimplifySelectToMinMax(MachineInstr &MI, BuildFnTy &MatchInfo);

  /// Transform:
  ///   (X + Y) == X -> Y == 0
  ///   (X - Y) == X -> Y == 0
  ///   (X ^ Y) == X -> Y == 0
  ///   (X + Y) != X -> Y != 0
  ///   (X - Y) != X -> Y != 0
  ///   (X ^ Y) != X -> Y != 0
  bool matchRedundantBinOpInEquality(MachineInstr &MI, BuildFnTy &MatchInfo);

  /// Match shifts greater or equal to the bitwidth of the operation.
  bool matchShiftsTooBig(MachineInstr &MI);

  /// Match constant LHS ops that should be commuted.
  bool matchCommuteConstantToRHS(MachineInstr &MI);

  /// Match constant LHS FP ops that should be commuted.
  bool matchCommuteFPConstantToRHS(MachineInstr &MI);

  // Given a binop \p MI, commute operands 1 and 2.
  void applyCommuteBinOpOperands(MachineInstr &MI);

  /// Combine selects.
  bool matchSelect(MachineInstr &MI, BuildFnTy &MatchInfo);

  /// Combine ands.
  bool matchAnd(MachineInstr &MI, BuildFnTy &MatchInfo);

  /// Combine ors.
  bool matchOr(MachineInstr &MI, BuildFnTy &MatchInfo);

<<<<<<< HEAD
  /// Transform:
  ///  G_INTTOPTR (int G_CONSTANT x) -> (pointer G_CONSTANT x)
  bool matchIntToPtrContant(MachineInstr &MI, MachineRegisterInfo &MRI,
                            BuildFnTy &MatchInfo);
=======
  /// Combine addos.
  bool matchAddOverflow(MachineInstr &MI, BuildFnTy &MatchInfo);

  /// Combine extract vector element.
  bool matchExtractVectorElement(MachineInstr &MI, BuildFnTy &MatchInfo);

  /// Combine extract vector element with freeze on the vector register.
  bool matchExtractVectorElementWithFreeze(const MachineOperand &MO,
                                           BuildFnTy &MatchInfo);

  /// Combine extract vector element with a build vector on the vector register.
  bool matchExtractVectorElementWithBuildVector(const MachineOperand &MO,
                                                BuildFnTy &MatchInfo);

  /// Combine extract vector element with a build vector trunc on the vector
  /// register.
  bool matchExtractVectorElementWithBuildVectorTrunc(const MachineOperand &MO,
                                                     BuildFnTy &MatchInfo);

  /// Combine extract vector element with a insert vector element on the vector
  /// register and different indices.
  bool matchExtractVectorElementWithDifferentIndices(const MachineOperand &MO,
                                                     BuildFnTy &MatchInfo);
>>>>>>> 821935bb

private:
  /// Checks for legality of an indexed variant of \p LdSt.
  bool isIndexedLoadStoreLegal(GLoadStore &LdSt) const;
  /// Given a non-indexed load or store instruction \p MI, find an offset that
  /// can be usefully and legally folded into it as a post-indexing operation.
  ///
  /// \returns true if a candidate is found.
  bool findPostIndexCandidate(GLoadStore &MI, Register &Addr, Register &Base,
                              Register &Offset, bool &RematOffset);

  /// Given a non-indexed load or store instruction \p MI, find an offset that
  /// can be usefully and legally folded into it as a pre-indexing operation.
  ///
  /// \returns true if a candidate is found.
  bool findPreIndexCandidate(GLoadStore &MI, Register &Addr, Register &Base,
                             Register &Offset);

  /// Helper function for matchLoadOrCombine. Searches for Registers
  /// which may have been produced by a load instruction + some arithmetic.
  ///
  /// \param [in] Root - The search root.
  ///
  /// \returns The Registers found during the search.
  std::optional<SmallVector<Register, 8>>
  findCandidatesForLoadOrCombine(const MachineInstr *Root) const;

  /// Helper function for matchLoadOrCombine.
  ///
  /// Checks if every register in \p RegsToVisit is defined by a load
  /// instruction + some arithmetic.
  ///
  /// \param [out] MemOffset2Idx - Maps the byte positions each load ends up
  /// at to the index of the load.
  /// \param [in] MemSizeInBits - The number of bits each load should produce.
  ///
  /// \returns On success, a 3-tuple containing lowest-index load found, the
  /// lowest index, and the last load in the sequence.
  std::optional<std::tuple<GZExtLoad *, int64_t, GZExtLoad *>>
  findLoadOffsetsForLoadOrCombine(
      SmallDenseMap<int64_t, int64_t, 8> &MemOffset2Idx,
      const SmallVector<Register, 8> &RegsToVisit,
      const unsigned MemSizeInBits);

  /// Examines the G_PTR_ADD instruction \p PtrAdd and determines if performing
  /// a re-association of its operands would break an existing legal addressing
  /// mode that the address computation currently represents.
  bool reassociationCanBreakAddressingModePattern(MachineInstr &PtrAdd);

  /// Behavior when a floating point min/max is given one NaN and one
  /// non-NaN as input.
  enum class SelectPatternNaNBehaviour {
    NOT_APPLICABLE = 0, /// NaN behavior not applicable.
    RETURNS_NAN,        /// Given one NaN input, returns the NaN.
    RETURNS_OTHER,      /// Given one NaN input, returns the non-NaN.
    RETURNS_ANY /// Given one NaN input, can return either (or both operands are
                /// known non-NaN.)
  };

  /// \returns which of \p LHS and \p RHS would be the result of a non-equality
  /// floating point comparison where one of \p LHS and \p RHS may be NaN.
  ///
  /// If both \p LHS and \p RHS may be NaN, returns
  /// SelectPatternNaNBehaviour::NOT_APPLICABLE.
  SelectPatternNaNBehaviour
  computeRetValAgainstNaN(Register LHS, Register RHS,
                          bool IsOrderedComparison) const;

  /// Determines the floating point min/max opcode which should be used for
  /// a G_SELECT fed by a G_FCMP with predicate \p Pred.
  ///
  /// \returns 0 if this G_SELECT should not be combined to a floating point
  /// min or max. If it should be combined, returns one of
  ///
  /// * G_FMAXNUM
  /// * G_FMAXIMUM
  /// * G_FMINNUM
  /// * G_FMINIMUM
  ///
  /// Helper function for matchFPSelectToMinMax.
  unsigned getFPMinMaxOpcForSelect(CmpInst::Predicate Pred, LLT DstTy,
                                   SelectPatternNaNBehaviour VsNaNRetVal) const;

  /// Handle floating point cases for matchSimplifySelectToMinMax.
  ///
  /// E.g.
  ///
  /// select (fcmp uge x, 1.0) x, 1.0 -> fmax x, 1.0
  /// select (fcmp uge x, 1.0) 1.0, x -> fminnm x, 1.0
  bool matchFPSelectToMinMax(Register Dst, Register Cond, Register TrueVal,
                             Register FalseVal, BuildFnTy &MatchInfo);

  /// Try to fold selects to logical operations.
  bool tryFoldBoolSelectToLogic(GSelect *Select, BuildFnTy &MatchInfo);

  bool tryFoldSelectOfConstants(GSelect *Select, BuildFnTy &MatchInfo);

  /// Try to fold (icmp X, Y) ? X : Y -> integer minmax.
  bool tryFoldSelectToIntMinMax(GSelect *Select, BuildFnTy &MatchInfo);

  bool isOneOrOneSplat(Register Src, bool AllowUndefs);
  bool isZeroOrZeroSplat(Register Src, bool AllowUndefs);
  bool isConstantSplatVector(Register Src, int64_t SplatValue,
                             bool AllowUndefs);
  bool isConstantOrConstantVectorI(Register Src) const;

  std::optional<APInt> getConstantOrConstantSplatVector(Register Src);

  /// Fold (icmp Pred1 V1, C1) && (icmp Pred2 V2, C2)
  /// or   (icmp Pred1 V1, C1) || (icmp Pred2 V2, C2)
  /// into a single comparison using range-based reasoning.
  bool tryFoldAndOrOrICmpsUsingRanges(GLogicalBinOp *Logic,
                                      BuildFnTy &MatchInfo);

  // Simplify (cmp cc0 x, y) (&& or ||) (cmp cc1 x, y) -> cmp cc2 x, y.
  bool tryFoldLogicOfFCmps(GLogicalBinOp *Logic, BuildFnTy &MatchInfo);
};
} // namespace llvm

#endif<|MERGE_RESOLUTION|>--- conflicted
+++ resolved
@@ -832,36 +832,34 @@
   /// Combine ors.
   bool matchOr(MachineInstr &MI, BuildFnTy &MatchInfo);
 
-<<<<<<< HEAD
+  /// Combine addos.
+  bool matchAddOverflow(MachineInstr &MI, BuildFnTy &MatchInfo);
+
+  /// Combine extract vector element.
+  bool matchExtractVectorElement(MachineInstr &MI, BuildFnTy &MatchInfo);
+
+  /// Combine extract vector element with freeze on the vector register.
+  bool matchExtractVectorElementWithFreeze(const MachineOperand &MO,
+                                           BuildFnTy &MatchInfo);
+
+  /// Combine extract vector element with a build vector on the vector register.
+  bool matchExtractVectorElementWithBuildVector(const MachineOperand &MO,
+                                                BuildFnTy &MatchInfo);
+
+  /// Combine extract vector element with a build vector trunc on the vector
+  /// register.
+  bool matchExtractVectorElementWithBuildVectorTrunc(const MachineOperand &MO,
+                                                     BuildFnTy &MatchInfo);
+
+  /// Combine extract vector element with a insert vector element on the vector
+  /// register and different indices.
+  bool matchExtractVectorElementWithDifferentIndices(const MachineOperand &MO,
+                                                     BuildFnTy &MatchInfo);
+
   /// Transform:
   ///  G_INTTOPTR (int G_CONSTANT x) -> (pointer G_CONSTANT x)
   bool matchIntToPtrContant(MachineInstr &MI, MachineRegisterInfo &MRI,
                             BuildFnTy &MatchInfo);
-=======
-  /// Combine addos.
-  bool matchAddOverflow(MachineInstr &MI, BuildFnTy &MatchInfo);
-
-  /// Combine extract vector element.
-  bool matchExtractVectorElement(MachineInstr &MI, BuildFnTy &MatchInfo);
-
-  /// Combine extract vector element with freeze on the vector register.
-  bool matchExtractVectorElementWithFreeze(const MachineOperand &MO,
-                                           BuildFnTy &MatchInfo);
-
-  /// Combine extract vector element with a build vector on the vector register.
-  bool matchExtractVectorElementWithBuildVector(const MachineOperand &MO,
-                                                BuildFnTy &MatchInfo);
-
-  /// Combine extract vector element with a build vector trunc on the vector
-  /// register.
-  bool matchExtractVectorElementWithBuildVectorTrunc(const MachineOperand &MO,
-                                                     BuildFnTy &MatchInfo);
-
-  /// Combine extract vector element with a insert vector element on the vector
-  /// register and different indices.
-  bool matchExtractVectorElementWithDifferentIndices(const MachineOperand &MO,
-                                                     BuildFnTy &MatchInfo);
->>>>>>> 821935bb
 
 private:
   /// Checks for legality of an indexed variant of \p LdSt.
