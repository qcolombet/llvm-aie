--- conflicted
+++ resolved
@@ -107,14 +107,8 @@
           # run creates a new cache entry so we want to ensure that we have
           # enough cache space for all the tests to run at once and still
           # fit under the 10 GB limit.
-<<<<<<< HEAD
           max-size: 1.5G
           key: ${{ inputs.cache-key }}-${{ matrix.os }}
-=======
-          # Default to 2G to workaround: https://github.com/hendrikmuhs/ccache-action/issues/174
-          max-size: 2G
-          key: ${{ matrix.os }}
->>>>>>> 6e41d60a
           variant: sccache
       - name: Build and Test
         env:
